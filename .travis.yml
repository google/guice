language: java
matrix:
  include:
    - os: linux
      jdk: openjdk11
    - os: linux
      jdk: openjdk9
    - os: linux
      jdk: openjdk8
    - os: linux-ppc64le
      jdk: openjdk8

sudo: false

cache:
  directories:
    - $HOME/.m2

<<<<<<< HEAD
=======
jdk:
  - openjdk11
  - openjdk9
  - openjdk8

before_install:
  - if [ "$LABEL" == "docs" ]; then wget --no-check-certificate https://www.apache.org/dist/ant/binaries/apache-ant-1.10.6-bin.tar.gz;  fi
  - if [ "$LABEL" == "docs" ]; then tar -xzvf apache-ant-1.10.6-bin.tar.gz; fi
  - if [ "$LABEL" == "docs" ]; then export PATH="$(pwd)/apache-ant-1.10.6/bin:$PATH"; fi

>>>>>>> ece6a9fc
env:
  global:
    - secure: "WuvBM11o29dIluXelJpV1TFPqprFOlLEs6ES4LjvNKrtB/FT9g569Q63jnbg43ufs4fhQZKuqc3ue1KwZiWWozmkRTry8+2KimiCC0QRFc2UfWPy5BBlPepWahnkC5/CSnjQWtTVKzs67DobyCmAsU3mraOidQatXSpoOozGnNA="
    - secure: "pAeI941ODNSo6F7A94WFafxYqp2kdeFTJksMLVHljT0h2nX6/236OXn/iZXiB+FbXe/DkQIHN3n1IZRwE8UJAbSAwoaPUWenPy4mNAhnI4L/rwysREwq5FKSFTWJet9HitfFR57ezLGOV0VLFfH1xGsNWabHzzbwbV3WMl9pH0M="
    - secure: "Pqj194YmdK0va4bOkbjVG0wCZ7sbB5k3Qq66zSG2M26M21uHonwhXprdtSeYZ5Oy9fWcQte7jSA69euyYyLriDH6DU2NE34scK2Y1yO6SCfx5SGr3XuxHWqxtNOxoUaH4RP1WR/9CRkBg8kBxzWus3M2ZeqElu33/p2CtgJEdJg="
  matrix:
    - LABEL=docs       CMD="ant javadoc jdiff" INSTALL="/bin/true"
    - LABEL=mvn        CMD="mvn -B -P!standard-with-extra-repos verify --fail-at-end -Dsource.skip=true -Dmaven.javadoc.skip=true" INSTALL="mvn -P!standard-with-extra-repos dependency:go-offline test clean --quiet --fail-never -DskipTests=true"

install:
  - ${INSTALL}

script:
  - ${CMD}

after_success:
  - util/generate-latest-docs.sh
  - util/publish-snapshot-on-commit.sh

branches:
  only:
    - master<|MERGE_RESOLUTION|>--- conflicted
+++ resolved
@@ -16,19 +16,12 @@
   directories:
     - $HOME/.m2
 
-<<<<<<< HEAD
-=======
-jdk:
-  - openjdk11
-  - openjdk9
-  - openjdk8
-
 before_install:
   - if [ "$LABEL" == "docs" ]; then wget --no-check-certificate https://www.apache.org/dist/ant/binaries/apache-ant-1.10.6-bin.tar.gz;  fi
   - if [ "$LABEL" == "docs" ]; then tar -xzvf apache-ant-1.10.6-bin.tar.gz; fi
   - if [ "$LABEL" == "docs" ]; then export PATH="$(pwd)/apache-ant-1.10.6/bin:$PATH"; fi
 
->>>>>>> ece6a9fc
+
 env:
   global:
     - secure: "WuvBM11o29dIluXelJpV1TFPqprFOlLEs6ES4LjvNKrtB/FT9g569Q63jnbg43ufs4fhQZKuqc3ue1KwZiWWozmkRTry8+2KimiCC0QRFc2UfWPy5BBlPepWahnkC5/CSnjQWtTVKzs67DobyCmAsU3mraOidQatXSpoOozGnNA="
