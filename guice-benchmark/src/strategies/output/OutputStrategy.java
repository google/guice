--- conflicted
+++ resolved
@@ -11,9 +11,7 @@
  *
  */
 public interface OutputStrategy {
-<<<<<<< HEAD
+
 	public OutputStream getOutputStream(Config config) throws Exception;
-=======
-	public OutputStream getOutputStream(Config config);
->>>>>>> 189eaa61
+
 }