/**
 * Copyright (C) 2008 Google Inc.
 *
 * Licensed under the Apache License, Version 2.0 (the "License");
 * you may not use this file except in compliance with the License.
 * You may obtain a copy of the License at
 *
 * http://www.apache.org/licenses/LICENSE-2.0
 *
 * Unless required by applicable law or agreed to in writing, software
 * distributed under the License is distributed on an "AS IS" BASIS,
 * WITHOUT WARRANTIES OR CONDITIONS OF ANY KIND, either express or implied.
 * See the License for the specific language governing permissions and
 * limitations under the License.
 */

package com.google.inject.spi;

import static com.google.inject.internal.MoreTypes.getRawType;

import java.lang.annotation.Annotation;
import java.lang.reflect.AnnotatedElement;
import java.lang.reflect.Constructor;
import java.lang.reflect.Field;
import java.lang.reflect.Member;
import java.lang.reflect.Method;
import java.lang.reflect.Modifier;
import java.util.ArrayList;
import java.util.Arrays;
import java.util.Collections;
import java.util.HashMap;
import java.util.Iterator;
import java.util.LinkedList;
import java.util.List;
import java.util.Map;
import java.util.Set;
import java.util.logging.Level;
import java.util.logging.Logger;

import com.google.common.collect.ImmutableList;
import com.google.common.collect.ImmutableSet;
import com.google.common.collect.Lists;
import com.google.inject.ConfigurationException;
import com.google.inject.Guice;
import com.google.inject.Inject;
import com.google.inject.Key;
import com.google.inject.TypeLiteral;
import com.google.inject.config.HierarchyTraversalFilter;
import com.google.inject.internal.Annotations;
import com.google.inject.internal.Errors;
import com.google.inject.internal.ErrorsException;
import com.google.inject.internal.Nullability;
import com.google.inject.internal.util.Classes;

/**
 * A constructor, field or method that can receive injections. Typically this is a member with the
 * {@literal @}{@link Inject} annotation. For non-private, no argument constructors, the member may
 * omit the annotation.
 *
 * @author crazybob@google.com (Bob Lee)
 * @since 2.0
 */
public final class InjectionPoint {

    private static final Logger logger = Logger.getLogger(InjectionPoint.class.getName());
    private static final HashMap<Pair<TypeLiteral<?>,Boolean>,List<InjectableMember>> cachedInjectableMembersByRawType = new HashMap<Pair<TypeLiteral<?>,Boolean>, List<InjectableMember>>();
    private static HierarchyTraversalFilter filter = Guice.createHierarchyTraversalFilter();

    private final boolean optional;
    private final Member member;
    private final TypeLiteral<?> declaringType;
    private final ImmutableList<Dependency<?>> dependencies;


    InjectionPoint(TypeLiteral<?> declaringType, Method method, boolean optional) {
        this.member = method;
        this.declaringType = declaringType;
        this.optional = optional;
        this.dependencies = forMember(method, declaringType, method.getParameterAnnotations());
    }

    InjectionPoint(TypeLiteral<?> declaringType, Constructor<?> constructor) {
        this.member = constructor;
        this.declaringType = declaringType;
        this.optional = false;
        this.dependencies = forMember(
                constructor, declaringType, constructor.getParameterAnnotations());
    }

    InjectionPoint(TypeLiteral<?> declaringType, Field field, boolean optional) {
        this.member = field;
        this.declaringType = declaringType;
        this.optional = optional;

        Annotation[] annotations = field.getAnnotations();

        Errors errors = new Errors(field);
        Key<?> key = null;
        try {
            key = Annotations.getKey(declaringType.getFieldType(field), field, annotations, errors);
        } catch (ConfigurationException e) {
            errors.merge(e.getErrorMessages());
        } catch (ErrorsException e) {
            errors.merge(e.getErrors());
        }
        errors.throwConfigurationExceptionIfErrorsExist();

        this.dependencies = ImmutableList.<Dependency<?>>of(
                newDependency(key, Nullability.allowsNull(annotations), -1));
    }

    private ImmutableList<Dependency<?>> forMember(Member member, TypeLiteral<?> type,
            Annotation[][] paramterAnnotations) {
        Errors errors = new Errors(member);
        Iterator<Annotation[]> annotationsIterator = Arrays.asList(paramterAnnotations).iterator();

        List<Dependency<?>> dependencies = Lists.newArrayList();
        int index = 0;

        for (TypeLiteral<?> parameterType : type.getParameterTypes(member)) {
            try {
                Annotation[] parameterAnnotations = annotationsIterator.next();
                Key<?> key = Annotations.getKey(parameterType, member, parameterAnnotations, errors);
                dependencies.add(newDependency(key, Nullability.allowsNull(parameterAnnotations), index));
                index++;
            } catch (ConfigurationException e) {
                errors.merge(e.getErrorMessages());
            } catch (ErrorsException e) {
                errors.merge(e.getErrors());
            }
        }

        errors.throwConfigurationExceptionIfErrorsExist();
        return ImmutableList.copyOf(dependencies);
    }

    // This metohd is necessary to create a Dependency<T> with proper generic type information
    private <T> Dependency<T> newDependency(Key<T> key, boolean allowsNull, int parameterIndex) {
        return new Dependency<T>(this, key, allowsNull, parameterIndex);
    }

    /**
     * Returns the injected constructor, field, or method.
     */
    public Member getMember() {
        // TODO: Don't expose the original member (which probably has setAccessible(true)).
        return member;
    }

    /**
     * Returns the dependencies for this injection point. If the injection point is for a method or
     * constructor, the dependencies will correspond to that member's parameters. Field injection
     * points always have a single dependency for the field itself.
     *
     * @return a possibly-empty list
     */
    public List<Dependency<?>> getDependencies() {
        return dependencies;
    }

    /**
     * Returns true if this injection point shall be skipped if the injector cannot resolve bindings
     * for all required dependencies. Both explicit bindings (as specified in a module), and implicit
     * bindings ({@literal @}{@link com.google.inject.ImplementedBy ImplementedBy}, default
     * constructors etc.) may be used to satisfy optional injection points.
     */
    public boolean isOptional() {
        return optional;
    }

    /**
     * Returns true if the element is annotated with {@literal @}{@link Toolable}.
     * 
     * @since 3.0
     */
    public boolean isToolable() {
        return ((AnnotatedElement)member).isAnnotationPresent(Toolable.class);
    }

    /**
     * Returns the generic type that defines this injection point. If the member exists on a
     * parameterized type, the result will include more type information than the member's {@link
     * Member#getDeclaringClass() raw declaring class}.
     * 
     * @since 3.0
     */
    public TypeLiteral<?> getDeclaringType() {
        return declaringType;
    }

    @Override public boolean equals(Object o) {
        return o instanceof InjectionPoint
                && member.equals(((InjectionPoint) o).member)
                && declaringType.equals(((InjectionPoint) o).declaringType);
    }

    @Override public int hashCode() {
        return member.hashCode() ^ declaringType.hashCode();
    }

    @Override public String toString() {
        return Classes.toString(member);
    }

    /**
     * Returns a new injection point for the specified constructor. If the declaring type of {@code
     * constructor} is parameterized (such as {@code List<T>}), prefer the overload that includes a
     * type literal.
     *
     * @param constructor any single constructor present on {@code type}.
     * 
     * @since 3.0
     */
    public static <T> InjectionPoint forConstructor(Constructor<T> constructor) {
        return new InjectionPoint(TypeLiteral.get(constructor.getDeclaringClass()), constructor);
    }

    /**
     * Returns a new injection point for the specified constructor of {@code type}.
     *
     * @param constructor any single constructor present on {@code type}.
     * @param type the concrete type that defines {@code constructor}.
     * 
     * @since 3.0
     */
    public static <T> InjectionPoint forConstructor(
            Constructor<T> constructor, TypeLiteral<? extends T> type) {
        if (type.getRawType() != constructor.getDeclaringClass()) {
            new Errors(type)
            .constructorNotDefinedByType(constructor, type)
            .throwConfigurationExceptionIfErrorsExist();
        }

        return new InjectionPoint(type, constructor);
    }

    /**
     * Returns a new injection point for the injectable constructor of {@code type}.
     *
     * @param type a concrete type with exactly one constructor annotated {@literal @}{@link Inject},
     *     or a no-arguments constructor that is not private.
     * @throws ConfigurationException if there is no injectable constructor, more than one injectable
     *     constructor, or if parameters of the injectable constructor are malformed, such as a
     *     parameter with multiple binding annotations.
     */
    public static InjectionPoint forConstructorOf(TypeLiteral<?> type) {
        Class<?> rawType = getRawType(type.getType());
        Errors errors = new Errors(rawType);

        Constructor<?> injectableConstructor = null;
        if( filter.isWorthScanningForConstructors(Inject.class.getName(), rawType)) {
            for (Constructor<?> constructor : filter.getAllConstructors(Inject.class.getName(), rawType)) {
                boolean optional;
                Inject guiceInject = constructor.getAnnotation(Inject.class);
                if (guiceInject == null) {
                    javax.inject.Inject javaxInject = constructor.getAnnotation(javax.inject.Inject.class);
                    if (javaxInject == null) {
                        continue;
                    }
                    optional = false;
                } else {
                    optional = guiceInject.optional();
                }

                if (optional) {
                    errors.optionalConstructor(constructor);
                }

                if (injectableConstructor != null) {
                    errors.tooManyConstructors(rawType);
                }

                injectableConstructor = constructor;
                checkForMisplacedBindingAnnotations(injectableConstructor, errors);
            }
        }

        errors.throwConfigurationExceptionIfErrorsExist();

        if (injectableConstructor != null) {
            return new InjectionPoint(type, injectableConstructor);
        }

        // If no annotated constructor is found, look for a no-arg constructor instead.
        try {
            Constructor<?> noArgConstructor = rawType.getDeclaredConstructor();

            // Disallow private constructors on non-private classes (unless they have @Inject)
            if (Modifier.isPrivate(noArgConstructor.getModifiers())
                    && !Modifier.isPrivate(rawType.getModifiers())) {
                errors.missingConstructor(rawType);
                throw new ConfigurationException(errors.getMessages());
            }

            checkForMisplacedBindingAnnotations(noArgConstructor, errors);
            return new InjectionPoint(type, noArgConstructor);
        } catch (NoSuchMethodException e) {
            errors.missingConstructor(rawType);
            throw new ConfigurationException(errors.getMessages());
        }
    }

    /**
     * Returns a new injection point for the injectable constructor of {@code type}.
     *
     * @param type a concrete type with exactly one constructor annotated {@literal @}{@link Inject},
     *     or a no-arguments constructor that is not private.
     * @throws ConfigurationException if there is no injectable constructor, more than one injectable
     *     constructor, or if parameters of the injectable constructor are malformed, such as a
     *     parameter with multiple binding annotations.
     */
    public static InjectionPoint forConstructorOf(Class<?> type) {
        return forConstructorOf(TypeLiteral.get(type));
    }

    /**
     * Returns all static method and field injection points on {@code type}.
     *
     * @return a possibly empty set of injection points. The set has a specified iteration order. All
     *      fields are returned and then all methods. Within the fields, supertype fields are returned
     *      before subtype fields. Similarly, supertype methods are returned before subtype methods.
     * @throws ConfigurationException if there is a malformed injection point on {@code type}, such as
     *      a field with multiple binding annotations. The exception's {@link
     *      ConfigurationException#getPartialValue() partial value} is a {@code Set<InjectionPoint>}
     *      of the valid injection points.
     */
    public static Set<InjectionPoint> forStaticMethodsAndFields(TypeLiteral<?> type) {
        Errors errors = new Errors();

        Set<InjectionPoint> result;

        if (type.getRawType().isInterface()) {
            errors.staticInjectionOnInterface(type.getRawType());
            result = null;
        } else {
            result = getInjectionPoints(type, true, errors);
        }

        if (errors.hasErrors()) {
            throw new ConfigurationException(errors.getMessages()).withPartialValue(result);
        }
        return result;
    }

    /**
     * Returns all static method and field injection points on {@code type}.
     *
     * @return a possibly empty set of injection points. The set has a specified iteration order. All
     *      fields are returned and then all methods. Within the fields, supertype fields are returned
     *      before subtype fields. Similarly, supertype methods are returned before subtype methods.
     * @throws ConfigurationException if there is a malformed injection point on {@code type}, such as
     *      a field with multiple binding annotations. The exception's {@link
     *      ConfigurationException#getPartialValue() partial value} is a {@code Set<InjectionPoint>}
     *      of the valid injection points.
     */
    public static Set<InjectionPoint> forStaticMethodsAndFields(Class<?> type) {
        return forStaticMethodsAndFields(TypeLiteral.get(type));
    }

    /**
     * Returns all instance method and field injection points on {@code type}.
     *
     * @return a possibly empty set of injection points. The set has a specified iteration order. All
     *      fields are returned and then all methods. Within the fields, supertype fields are returned
     *      before subtype fields. Similarly, supertype methods are returned before subtype methods.
     * @throws ConfigurationException if there is a malformed injection point on {@code type}, such as
     *      a field with multiple binding annotations. The exception's {@link
     *      ConfigurationException#getPartialValue() partial value} is a {@code Set<InjectionPoint>}
     *      of the valid injection points.
     */
    public static Set<InjectionPoint> forInstanceMethodsAndFields(TypeLiteral<?> type) {
        Errors errors = new Errors();
        Set<InjectionPoint> result = getInjectionPoints(type, false, errors);
        if (errors.hasErrors()) {
            throw new ConfigurationException(errors.getMessages()).withPartialValue(result);
        }
        return result;
    }

    /**
     * Returns all instance method and field injection points on {@code type}.
     *
     * @return a possibly empty set of injection points. The set has a specified iteration order. All
     *      fields are returned and then all methods. Within the fields, supertype fields are returned
     *      before subtype fields. Similarly, supertype methods are returned before subtype methods.
     * @throws ConfigurationException if there is a malformed injection point on {@code type}, such as
     *      a field with multiple binding annotations. The exception's {@link
     *      ConfigurationException#getPartialValue() partial value} is a {@code Set<InjectionPoint>}
     *      of the valid injection points.
     */
    public static Set<InjectionPoint> forInstanceMethodsAndFields(Class<?> type) {
        return forInstanceMethodsAndFields(TypeLiteral.get(type));
    }

    /**
     * Returns true if the binding annotation is in the wrong place.
     */
    private static boolean checkForMisplacedBindingAnnotations(Member member, Errors errors) {
        Annotation misplacedBindingAnnotation = Annotations.findBindingAnnotation(
                errors, member, ((AnnotatedElement) member).getAnnotations());
        if (misplacedBindingAnnotation == null) {
            return false;
        }

        // don't warn about misplaced binding annotations on methods when there's a field with the same
        // name. In Scala, fields always get accessor methods (that we need to ignore). See bug 242.
        if (member instanceof Method) {
            try {
                if (member.getDeclaringClass().getDeclaredField(member.getName()) != null) {
                    return false;
                }
            } catch (NoSuchFieldException ignore) {
            }
        }

        errors.misplacedBindingAnnotation(member, misplacedBindingAnnotation);
        return true;
    }

    /**
     * Node in the doubly-linked list of injectable members (fields and methods).
     */
    static abstract class InjectableMember {
        final TypeLiteral<?> declaringType;
        final boolean optional;
        final boolean jsr330;

        InjectableMember(TypeLiteral<?> declaringType, Annotation atInject) {
            this.declaringType = declaringType;

            if (atInject.annotationType() == javax.inject.Inject.class) {
                optional = false;
                jsr330 = true;
                return;
            }

            jsr330 = false;
            optional = ((Inject) atInject).optional();
        }

        abstract InjectionPoint toInjectionPoint();
    }

    static class InjectableField extends InjectableMember {
        final Field field;
        InjectableField(TypeLiteral<?> declaringType, Field field,
                Annotation atInject) {
            super(declaringType, atInject);
            this.field = field;
        }

        @Override
        InjectionPoint toInjectionPoint() {
            return new InjectionPoint(declaringType, field, optional);
        }
    }

    static class InjectableMethod extends InjectableMember {
        final Method method;
        /**
         * true if this method overrode a method that was annotated
         * with com.google.inject.Inject.  used to allow different
         * override behavior for guice inject vs javax.inject.Inject
         */
        boolean overrodeGuiceInject;
        InjectableMethod(TypeLiteral<?> declaringType, Method method,
                Annotation atInject) {
            super(declaringType, atInject);
            this.method = method;
        }

        @Override
        InjectionPoint toInjectionPoint() {
            return new InjectionPoint(declaringType, method, optional);
        }

        public boolean isFinal() {
            return Modifier.isFinal(method.getModifiers());
        }
    }

    static Annotation getAtInject(AnnotatedElement member) {
        Annotation a = member.getAnnotation(javax.inject.Inject.class);
        return a == null ? member.getAnnotation(Inject.class) : a;
    }

    /** Position in type hierarchy. */
    enum Position {
        TOP, // No need to check for overridden methods
        MIDDLE,
        BOTTOM // Methods won't be overridden
    }

    /**
     * Keeps track of injectable methods so we can remove methods that get overridden in O(1) time.
     * Uses our position in the type hierarchy to perform optimizations.
     */
    static class OverrideIndex {
        final LinkedList<InjectableMember> injectableMembers;
        Map<Signature, List<InjectableMethod>> bySignature;
        Position position = Position.TOP;

        OverrideIndex(LinkedList<InjectableMember> injectableMembers) {
            this.injectableMembers = injectableMembers;
        }

        /* Caches the signature for the last method. */
        Method lastMethod;
        Signature lastSignature;

        /**
         * Removes a method overridden by the given method, if present. In order to
         * remain backwards compatible with prior Guice versions, this will *not*
         * remove overridden methods if 'alwaysRemove' is false and the overridden
         * signature was annotated with a com.google.inject.Inject.
         * 
         * @param method
         *          The method used to determine what is overridden and should be
         *          removed.
         * @param alwaysRemove
         *          true if overridden methods should be removed even if they were
         *          guice @Inject
         * @param injectableMethod
         *          if this method overrode any guice @Inject methods,
         *          {@link InjectableMethod#overrodeGuiceInject} is set to true
         */
        boolean removeIfOverriddenBy(Method method, boolean alwaysRemove, 
                InjectableMethod injectableMethod) {
            if (position == Position.TOP) {
                // If we're at the top of the hierarchy, there's nothing to override.
                return false;
            }
<<<<<<< HEAD

            if (bySignature == null) {
                // We encountered a method in a subclass. Time to index the
                // methods in the parent class.
                bySignature = new HashMap<Signature, List<InjectableMethod>>();
                for (InjectableMember member : injectableMembers ) {
                    if (!(member instanceof InjectableMethod)) continue;
                    InjectableMethod im = (InjectableMethod) member;
                    if (im.isFinal()) continue;
                    List<InjectableMethod> methods = new ArrayList<InjectableMethod>();
                    methods.add(im);
                    bySignature.put(new Signature(im.method), methods);
=======
            injectableMembers.add(injectableField);
          }
        }
      }

      for (Method method : current.getRawType().getDeclaredMethods()) {
        if (isEligibleForInjection(method, statics)) {
          Annotation atInject = getAtInject(method);
          if (atInject != null) {
            InjectableMethod injectableMethod = new InjectableMethod(
                current, method, atInject);
            if (checkForMisplacedBindingAnnotations(method, errors)
                || !isValidMethod(injectableMethod, errors)) {
              if (overrideIndex != null) {
                boolean removed = overrideIndex.removeIfOverriddenBy(method, false, injectableMethod);
                if(removed) {
                  logger.log(Level.WARNING, "Method: {0} is not a valid injectable method ("
                      + "because it either has misplaced binding annotations "
                      + "or specifies type parameters) but is overriding a method that is valid. "
                      + "Because it is not valid, the method will not be injected. "
                      + "To fix this, make the method a valid injectable method.", method);
>>>>>>> 8d883444
                }
            }

            lastMethod = method;
            Signature signature = lastSignature = new Signature(method);
            List<InjectableMethod> methods = bySignature.get(signature);
            boolean removed = false;
            if (methods != null) {
                for (Iterator<InjectableMethod> iterator = methods.iterator();
                        iterator.hasNext();) {
                    InjectableMethod possiblyOverridden = iterator.next();
                    if (overrides(method, possiblyOverridden.method)) {
                        boolean wasGuiceInject =
                                !possiblyOverridden.jsr330 || possiblyOverridden.overrodeGuiceInject;
                        if(injectableMethod != null) {
                            injectableMethod.overrodeGuiceInject = wasGuiceInject;
                        }
                        // Only actually remove the methods if we want to force
                        // remove or if the signature never specified @com.google.inject.Inject
                        // somewhere.
                        if(alwaysRemove || !wasGuiceInject) {
                            removed = true;
                            iterator.remove();
                            injectableMembers.remove(possiblyOverridden);
                        }
                    }
                }
            }
            return removed;
        }

        /**
         * Adds the given method to the list of injection points. Keeps track of it in this index
         * in case it gets overridden.
         */
        void add(InjectableMethod injectableMethod) {
            injectableMembers.add(injectableMethod);
            if (position == Position.BOTTOM
                    || injectableMethod.isFinal()) {
                // This method can't be overridden, so there's no need to index it.
                return;
            }
<<<<<<< HEAD
            if (bySignature != null) {
                // Try to reuse the signature we created during removal
                Signature signature = injectableMethod.method == lastMethod
                        ? lastSignature : new Signature(injectableMethod.method);
                List<InjectableMethod> methods = bySignature.get(signature);
                if (methods == null) {
                    methods = new ArrayList<InjectableMethod>();
                    bySignature.put(signature, methods);
                }
                methods.add(injectableMethod);
            }
        }
=======
          }
        }
      }
    }

    if (injectableMembers.isEmpty()) {
      return Collections.emptySet();
    }

    ImmutableSet.Builder<InjectionPoint> builder = ImmutableSet.builder();
    for (InjectableMember im = injectableMembers.head; im != null;
        im = im.next) {
      try {
        builder.add(im.toInjectionPoint());
      } catch (ConfigurationException ignorable) {
        if (!im.optional) {
          errors.merge(ignorable.getErrorMessages());
        }
      }
    }
    return builder.build();
  }

  /** 
   * Returns true if the method is eligible to be injected.  This is different than
   * {@link #isValidMethod}, because ineligibility will not drop a method
   * from being injected if a superclass was eligible & valid. 
   * Bridge & synthetic methods are excluded from eligibility for two reasons:
   * 
   * <p>Prior to Java8, javac would generate these methods in subclasses without
   * annotations, which means this would accidentally stop injecting a method
   * annotated with {@link javax.inject.Inject}, since the spec says to stop
   * injecting if a subclass isn't annotated with it.
   * 
   * <p>Starting at Java8, javac copies the annotations to the generated subclass
   * method, except it leaves out the generic types.  If this considered it a valid
   * injectable method, this would eject the parent's overridden method that had the
   * proper generic types, and would use invalid injectable parameters as a result.
   * 
   * <p>The fix for both is simply to ignore these synthetic bridge methods.
   */
  private static boolean isEligibleForInjection(Method method, boolean statics) {
    return Modifier.isStatic(method.getModifiers()) == statics
        && !method.isBridge()
        && !method.isSynthetic();
  }

  private static boolean isValidMethod(InjectableMethod injectableMethod,
      Errors errors) {
    boolean result = true;
    if (injectableMethod.jsr330) {
      Method method = injectableMethod.method;
      if (Modifier.isAbstract(method.getModifiers())) {
        errors.cannotInjectAbstractMethod(method);
        result = false;
      }
      if (method.getTypeParameters().length > 0) {
        errors.cannotInjectMethodWithTypeParameters(method);
        result = false;
      }
    }
    return result;
  }

  private static List<TypeLiteral<?>> hierarchyFor(TypeLiteral<?> type) {
    List<TypeLiteral<?>> hierarchy = new ArrayList<TypeLiteral<?>>();
    TypeLiteral<?> current = type;
    while (current.getRawType() != Object.class) {
      hierarchy.add(current);
      current = current.getSupertype(current.getRawType().getSuperclass());
    }
    return hierarchy;
  }

  /**
   * Returns true if a overrides b. Assumes signatures of a and b are the same and a's declaring
   * class is a subclass of b's declaring class.
   */
  private static boolean overrides(Method a, Method b) {
    // See JLS section 8.4.8.1
    int modifiers = b.getModifiers();
    if (Modifier.isPublic(modifiers) || Modifier.isProtected(modifiers)) {
      return true;
    }
    if (Modifier.isPrivate(modifiers)) {
      return false;
    }
    // b must be package-private
    return a.getDeclaringClass().getPackage().equals(b.getDeclaringClass().getPackage());
  }

  /**
   * A method signature. Used to handle method overridding.
   */
  static class Signature {

    final String name;
    final Class[] parameterTypes;
    final int hash;

    Signature(Method method) {
      this.name = method.getName();
      this.parameterTypes = method.getParameterTypes();

      int h = name.hashCode();
      h = h * 31 + parameterTypes.length;
      for (Class parameterType : parameterTypes) {
        h = h * 31 + parameterType.hashCode();
      }
      this.hash = h;
>>>>>>> 8d883444
    }


    static class Pair<A,B> {
        final A a;
        final B b;

        public Pair(A a, B b) {
            this.a = a;
            this.b = b;
        }


        @Override
        public boolean equals(Object o) {
            if (this == o) return true;
            if (o == null || getClass() != o.getClass()) return false;

            Pair pair = (Pair) o;

            return a.equals(pair.a) && b.equals(pair.b);

        }

        @Override
        public int hashCode() {
            int result = a.hashCode();
            result = 31 * result + b.hashCode();
            return result;
        }
    }

    private static Set<InjectionPoint> getInjectionPoints(final TypeLiteral<?> type,
            boolean statics, Errors errors) {
        LinkedList<InjectableMember>  injectableMembers = new LinkedList<InjectableMember>();
        final OverrideIndex overrideIndex = new OverrideIndex(injectableMembers);
        overrideIndex.position = Position.BOTTOM; // we start at the bottom of inheritance hierarchy
        filter.reset();
        computeInjectableMembers(type, statics, errors, injectableMembers, overrideIndex, filter);

        if (injectableMembers.isEmpty()) {
            return Collections.emptySet();
        }

        ImmutableSet.Builder<InjectionPoint> builder = ImmutableSet.builder();
        for (InjectableMember im : injectableMembers) {
            try {
                builder.add(im.toInjectionPoint());
            } catch (ConfigurationException ignorable) {
                if (!im.optional) {
                    errors.merge(ignorable.getErrorMessages());
                }
            }
        }
        return builder.build();
    }

    /**
     * Returns an ordered, immutable set of injection points for the given type. Members in
     * superclasses come before members in subclasses. Within a class, fields come before methods.
     * Overridden methods are filtered out.
     *
     * @param statics true is this method should return static members, false for instance members
     * @param errors used to record errors
     */
    private static void computeInjectableMembers(final TypeLiteral<?> type,
            boolean statics, Errors errors, List<InjectableMember> injectableMembers, OverrideIndex overrideIndex, HierarchyTraversalFilter filter) {

        Class<?> rawType = type.getRawType();
        if( !isWorthScanning(filter, rawType) ) {
            return;
        }
        Pair<TypeLiteral<?>,Boolean> cacheKey = new Pair<TypeLiteral<?>, Boolean>(type,statics);
        List<InjectableMember> cachedInjectableMembers = cachedInjectableMembersByRawType.get(cacheKey);
        if( cachedInjectableMembers!=null && cachedInjectableMembers.size()>0 ) {
            injectableMembers.addAll(cachedInjectableMembers);
            return;
        }

        //recursive call on parents
        Class<?> parentRawType = rawType.getSuperclass();
        if( isWorthScanning(filter, parentRawType) ) {
            overrideIndex.position = Position.MIDDLE;
            computeInjectableMembers(type.getSupertype(parentRawType), statics, errors, injectableMembers, overrideIndex, filter);
        } else {
            overrideIndex.position = Position.TOP; // we're at the top of the inheritance hierarchy
        }

        Set<Field> allFields = filter.getAllFields(Inject.class.getName(), rawType);
        if( allFields != null ) {
            try {
                for( Field field : allFields ) {
                    //System.out.printf("Field %s is injectable in class %s ",field.getName(),rawType.getName());
                    if (Modifier.isStatic(field.getModifiers()) == statics) {
                        Annotation atInject = getAtInject(field);
                        if (atInject != null) {
                            //System.out.printf("Field %s is gonna be injected in class %s ",field.getName(),rawType.getName());
                            InjectableField injectableField = new InjectableField(type, field, atInject);
                            if (injectableField.jsr330 && Modifier.isFinal(field.getModifiers())) {
                                errors.cannotInjectFinalField(field);
                            }
                            injectableMembers.add(injectableField);
                        }
                    }
                }
            } catch (Exception e) {
                e.printStackTrace();
            }
        }

        Set<Method> allMethods = filter.getAllMethods(Inject.class.getName(), rawType);
        if(allMethods != null ) {
            for (Method method : allMethods) {
                if (Modifier.isStatic(method.getModifiers()) == statics) {
                    Annotation atInject = getAtInject(method);
                    if (atInject != null) {
                        InjectableMethod injectableMethod = new InjectableMethod(
                                type, method, atInject);
                        if (checkForMisplacedBindingAnnotations(method, errors)
                                || !isValidMethod(injectableMethod, errors)) {
                            boolean removed = overrideIndex.removeIfOverriddenBy(method, false, injectableMethod);
                            if(removed) {
                                logger.log(Level.WARNING, "Method: {0} is not a valid injectable method ("
                                        + "because it either has misplaced binding annotations "
                                        + "or specifies type parameters) but is overriding a method that is valid. "
                                        + "Because it is not valid, the method will not be injected. "
                                        + "To fix this, make the method a valid injectable method.", method);
                            }
                            continue;
                        }
                        if (statics) {
                            injectableMembers.add(injectableMethod);
                        } else {
                            // Forcibly remove the overridden method, otherwise we'll inject
                            // it twice.
                            overrideIndex.removeIfOverriddenBy(method, true, injectableMethod);
                            overrideIndex.add(injectableMethod);
                        }
                    } else {
                        boolean removed = overrideIndex.removeIfOverriddenBy(method, false, null);
                        if(removed) {
                            logger.log(Level.WARNING, "Method: {0} is not annotated with @Inject but "
                                    + "is overriding a method that is annotated with @javax.inject.Inject.  Because "
                                    + "it is not annotated with @Inject, the method will not be injected. "
                                    + "To fix this, annotate the method with @Inject.", method);
                        }
                    }
                }
            }
        }

        cachedInjectableMembersByRawType.put(cacheKey,new ArrayList<InjectableMember>(injectableMembers));
    }

    private static boolean isWorthScanning(HierarchyTraversalFilter filter, Class<?> rawType) {
        boolean worthScanning = filter.isWorthScanningForFields(Inject.class.getName(), rawType);
        //System.out.printf( "Class %s is worth %b \n", rawType.getName(), worthScanning);
        return worthScanning;
    }

    private static boolean isValidMethod(InjectableMethod injectableMethod,
            Errors errors) {
        boolean result = true;
        if (injectableMethod.jsr330) {
            Method method = injectableMethod.method;
            if (Modifier.isAbstract(method.getModifiers())) {
                errors.cannotInjectAbstractMethod(method);
                result = false;
            }
            if (method.getTypeParameters().length > 0) {
                errors.cannotInjectMethodWithTypeParameters(method);
                result = false;
            }
        }
        return result;
    }

    /**
     * Returns true if a overrides b. Assumes signatures of a and b are the same and a's declaring
     * class is a subclass of b's declaring class.
     */
    private static boolean overrides(Method a, Method b) {
        // See JLS section 8.4.8.1
        int modifiers = b.getModifiers();
        if (Modifier.isPublic(modifiers) || Modifier.isProtected(modifiers)) {
            return true;
        }
        if (Modifier.isPrivate(modifiers)) {
            return false;
        }
        // b must be package-private
        return a.getDeclaringClass().getPackage().equals(b.getDeclaringClass().getPackage());
    }

    /**
     * A method signature. Used to handle method overridding.
     */
    static class Signature {

        final String name;
        final Class[] parameterTypes;
        final int hash;

        Signature(Method method) {
            this.name = method.getName();
            this.parameterTypes = method.getParameterTypes();

            int h = name.hashCode();
            h = h * 31 + parameterTypes.length;
            for (Class parameterType : parameterTypes) {
                h = h * 31 + parameterType.hashCode();
            }
            this.hash = h;
        }

        @Override public int hashCode() {
            return this.hash;
        }

        @Override public boolean equals(Object o) {
            if (!(o instanceof Signature)) {
                return false;
            }

            Signature other = (Signature) o;
            if (!name.equals(other.name)) {
                return false;
            }

            if (parameterTypes.length != other.parameterTypes.length) {
                return false;
            }

            for (int i = 0; i < parameterTypes.length; i++) {
                if (parameterTypes[i] != other.parameterTypes[i]) {
                    return false;
                }
            }

            return true;
        }
    }
}<|MERGE_RESOLUTION|>--- conflicted
+++ resolved
@@ -30,7 +30,6 @@
 import java.util.Collections;
 import java.util.HashMap;
 import java.util.Iterator;
-import java.util.LinkedList;
 import java.util.List;
 import java.util.Map;
 import java.util.Set;
@@ -63,7 +62,7 @@
 public final class InjectionPoint {
 
     private static final Logger logger = Logger.getLogger(InjectionPoint.class.getName());
-    private static final HashMap<Pair<TypeLiteral<?>,Boolean>,List<InjectableMember>> cachedInjectableMembersByRawType = new HashMap<Pair<TypeLiteral<?>,Boolean>, List<InjectableMember>>();
+    private static final HashMap<Pair<TypeLiteral<?>,Boolean>,InjectableMembers> cachedInjectableMembersByRawType = new HashMap<Pair<TypeLiteral<?>,Boolean>, InjectableMembers>();
     private static HierarchyTraversalFilter filter = Guice.createHierarchyTraversalFilter();
 
     private final boolean optional;
@@ -73,22 +72,22 @@
 
 
     InjectionPoint(TypeLiteral<?> declaringType, Method method, boolean optional) {
-        this.member = method;
+        member = method;
         this.declaringType = declaringType;
         this.optional = optional;
-        this.dependencies = forMember(method, declaringType, method.getParameterAnnotations());
+        dependencies = forMember(method, declaringType, method.getParameterAnnotations());
     }
 
     InjectionPoint(TypeLiteral<?> declaringType, Constructor<?> constructor) {
-        this.member = constructor;
+        member = constructor;
         this.declaringType = declaringType;
-        this.optional = false;
-        this.dependencies = forMember(
+        optional = false;
+        dependencies = forMember(
                 constructor, declaringType, constructor.getParameterAnnotations());
     }
 
     InjectionPoint(TypeLiteral<?> declaringType, Field field, boolean optional) {
-        this.member = field;
+        member = field;
         this.declaringType = declaringType;
         this.optional = optional;
 
@@ -105,7 +104,7 @@
         }
         errors.throwConfigurationExceptionIfErrorsExist();
 
-        this.dependencies = ImmutableList.<Dependency<?>>of(
+        dependencies = ImmutableList.<Dependency<?>>of(
                 newDependency(key, Nullability.allowsNull(annotations), -1));
     }
 
@@ -170,7 +169,7 @@
 
     /**
      * Returns true if the element is annotated with {@literal @}{@link Toolable}.
-     * 
+     *
      * @since 3.0
      */
     public boolean isToolable() {
@@ -181,7 +180,7 @@
      * Returns the generic type that defines this injection point. If the member exists on a
      * parameterized type, the result will include more type information than the member's {@link
      * Member#getDeclaringClass() raw declaring class}.
-     * 
+     *
      * @since 3.0
      */
     public TypeLiteral<?> getDeclaringType() {
@@ -208,7 +207,7 @@
      * type literal.
      *
      * @param constructor any single constructor present on {@code type}.
-     * 
+     *
      * @since 3.0
      */
     public static <T> InjectionPoint forConstructor(Constructor<T> constructor) {
@@ -220,7 +219,7 @@
      *
      * @param constructor any single constructor present on {@code type}.
      * @param type the concrete type that defines {@code constructor}.
-     * 
+     *
      * @since 3.0
      */
     public static <T> InjectionPoint forConstructor(
@@ -424,6 +423,9 @@
         final TypeLiteral<?> declaringType;
         final boolean optional;
         final boolean jsr330;
+        InjectableMember previous;
+        InjectableMember next;
+
 
         InjectableMember(TypeLiteral<?> declaringType, Annotation atInject) {
             this.declaringType = declaringType;
@@ -484,6 +486,51 @@
         return a == null ? member.getAnnotation(Inject.class) : a;
     }
 
+    /**
+     * Linked list of injectable members.
+     */
+    static class InjectableMembers {
+      InjectableMember head;
+      InjectableMember tail;
+
+      void add(InjectableMember member) {
+        if (head == null) {
+          head = tail = member;
+        } else {
+          member.previous = tail;
+          tail.next = member;
+          tail = member;
+        }
+      }
+
+      void addAll(InjectableMembers members) {
+    	  InjectableMember memberToAdd = members.head;
+    	  while( memberToAdd != null ) {
+    		  add(memberToAdd);
+    		  memberToAdd = memberToAdd.next;
+    	  }
+      }
+
+      void remove(InjectableMember member) {
+        if (member.previous != null) {
+          member.previous.next = member.next;
+        }
+        if (member.next != null) {
+          member.next.previous = member.previous;
+        }
+        if (head == member) {
+          head = member.next;
+        }
+        if (tail == member) {
+          tail = member.previous;
+        }
+      }
+
+      boolean isEmpty() {
+        return head == null;
+      }
+    }
+
     /** Position in type hierarchy. */
     enum Position {
         TOP, // No need to check for overridden methods
@@ -496,11 +543,11 @@
      * Uses our position in the type hierarchy to perform optimizations.
      */
     static class OverrideIndex {
-        final LinkedList<InjectableMember> injectableMembers;
+        final InjectableMembers injectableMembers;
         Map<Signature, List<InjectableMethod>> bySignature;
         Position position = Position.TOP;
 
-        OverrideIndex(LinkedList<InjectableMember> injectableMembers) {
+        OverrideIndex(InjectableMembers injectableMembers) {
             this.injectableMembers = injectableMembers;
         }
 
@@ -513,7 +560,7 @@
          * remain backwards compatible with prior Guice versions, this will *not*
          * remove overridden methods if 'alwaysRemove' is false and the overridden
          * signature was annotated with a com.google.inject.Inject.
-         * 
+         *
          * @param method
          *          The method used to determine what is overridden and should be
          *          removed.
@@ -524,48 +571,25 @@
          *          if this method overrode any guice @Inject methods,
          *          {@link InjectableMethod#overrodeGuiceInject} is set to true
          */
-        boolean removeIfOverriddenBy(Method method, boolean alwaysRemove, 
+        boolean removeIfOverriddenBy(Method method, boolean alwaysRemove,
                 InjectableMethod injectableMethod) {
             if (position == Position.TOP) {
                 // If we're at the top of the hierarchy, there's nothing to override.
                 return false;
             }
-<<<<<<< HEAD
 
             if (bySignature == null) {
                 // We encountered a method in a subclass. Time to index the
                 // methods in the parent class.
                 bySignature = new HashMap<Signature, List<InjectableMethod>>();
-                for (InjectableMember member : injectableMembers ) {
+                for (InjectableMember member = injectableMembers.head; member != null;
+                        member = member.next) {
                     if (!(member instanceof InjectableMethod)) continue;
                     InjectableMethod im = (InjectableMethod) member;
                     if (im.isFinal()) continue;
                     List<InjectableMethod> methods = new ArrayList<InjectableMethod>();
                     methods.add(im);
                     bySignature.put(new Signature(im.method), methods);
-=======
-            injectableMembers.add(injectableField);
-          }
-        }
-      }
-
-      for (Method method : current.getRawType().getDeclaredMethods()) {
-        if (isEligibleForInjection(method, statics)) {
-          Annotation atInject = getAtInject(method);
-          if (atInject != null) {
-            InjectableMethod injectableMethod = new InjectableMethod(
-                current, method, atInject);
-            if (checkForMisplacedBindingAnnotations(method, errors)
-                || !isValidMethod(injectableMethod, errors)) {
-              if (overrideIndex != null) {
-                boolean removed = overrideIndex.removeIfOverriddenBy(method, false, injectableMethod);
-                if(removed) {
-                  logger.log(Level.WARNING, "Method: {0} is not a valid injectable method ("
-                      + "because it either has misplaced binding annotations "
-                      + "or specifies type parameters) but is overriding a method that is valid. "
-                      + "Because it is not valid, the method will not be injected. "
-                      + "To fix this, make the method a valid injectable method.", method);
->>>>>>> 8d883444
                 }
             }
 
@@ -608,7 +632,6 @@
                 // This method can't be overridden, so there's no need to index it.
                 return;
             }
-<<<<<<< HEAD
             if (bySignature != null) {
                 // Try to reuse the signature we created during removal
                 Signature signature = injectableMethod.method == lastMethod
@@ -621,118 +644,6 @@
                 methods.add(injectableMethod);
             }
         }
-=======
-          }
-        }
-      }
-    }
-
-    if (injectableMembers.isEmpty()) {
-      return Collections.emptySet();
-    }
-
-    ImmutableSet.Builder<InjectionPoint> builder = ImmutableSet.builder();
-    for (InjectableMember im = injectableMembers.head; im != null;
-        im = im.next) {
-      try {
-        builder.add(im.toInjectionPoint());
-      } catch (ConfigurationException ignorable) {
-        if (!im.optional) {
-          errors.merge(ignorable.getErrorMessages());
-        }
-      }
-    }
-    return builder.build();
-  }
-
-  /** 
-   * Returns true if the method is eligible to be injected.  This is different than
-   * {@link #isValidMethod}, because ineligibility will not drop a method
-   * from being injected if a superclass was eligible & valid. 
-   * Bridge & synthetic methods are excluded from eligibility for two reasons:
-   * 
-   * <p>Prior to Java8, javac would generate these methods in subclasses without
-   * annotations, which means this would accidentally stop injecting a method
-   * annotated with {@link javax.inject.Inject}, since the spec says to stop
-   * injecting if a subclass isn't annotated with it.
-   * 
-   * <p>Starting at Java8, javac copies the annotations to the generated subclass
-   * method, except it leaves out the generic types.  If this considered it a valid
-   * injectable method, this would eject the parent's overridden method that had the
-   * proper generic types, and would use invalid injectable parameters as a result.
-   * 
-   * <p>The fix for both is simply to ignore these synthetic bridge methods.
-   */
-  private static boolean isEligibleForInjection(Method method, boolean statics) {
-    return Modifier.isStatic(method.getModifiers()) == statics
-        && !method.isBridge()
-        && !method.isSynthetic();
-  }
-
-  private static boolean isValidMethod(InjectableMethod injectableMethod,
-      Errors errors) {
-    boolean result = true;
-    if (injectableMethod.jsr330) {
-      Method method = injectableMethod.method;
-      if (Modifier.isAbstract(method.getModifiers())) {
-        errors.cannotInjectAbstractMethod(method);
-        result = false;
-      }
-      if (method.getTypeParameters().length > 0) {
-        errors.cannotInjectMethodWithTypeParameters(method);
-        result = false;
-      }
-    }
-    return result;
-  }
-
-  private static List<TypeLiteral<?>> hierarchyFor(TypeLiteral<?> type) {
-    List<TypeLiteral<?>> hierarchy = new ArrayList<TypeLiteral<?>>();
-    TypeLiteral<?> current = type;
-    while (current.getRawType() != Object.class) {
-      hierarchy.add(current);
-      current = current.getSupertype(current.getRawType().getSuperclass());
-    }
-    return hierarchy;
-  }
-
-  /**
-   * Returns true if a overrides b. Assumes signatures of a and b are the same and a's declaring
-   * class is a subclass of b's declaring class.
-   */
-  private static boolean overrides(Method a, Method b) {
-    // See JLS section 8.4.8.1
-    int modifiers = b.getModifiers();
-    if (Modifier.isPublic(modifiers) || Modifier.isProtected(modifiers)) {
-      return true;
-    }
-    if (Modifier.isPrivate(modifiers)) {
-      return false;
-    }
-    // b must be package-private
-    return a.getDeclaringClass().getPackage().equals(b.getDeclaringClass().getPackage());
-  }
-
-  /**
-   * A method signature. Used to handle method overridding.
-   */
-  static class Signature {
-
-    final String name;
-    final Class[] parameterTypes;
-    final int hash;
-
-    Signature(Method method) {
-      this.name = method.getName();
-      this.parameterTypes = method.getParameterTypes();
-
-      int h = name.hashCode();
-      h = h * 31 + parameterTypes.length;
-      for (Class parameterType : parameterTypes) {
-        h = h * 31 + parameterType.hashCode();
-      }
-      this.hash = h;
->>>>>>> 8d883444
     }
 
 
@@ -767,18 +678,21 @@
 
     private static Set<InjectionPoint> getInjectionPoints(final TypeLiteral<?> type,
             boolean statics, Errors errors) {
-        LinkedList<InjectableMember>  injectableMembers = new LinkedList<InjectableMember>();
+
+    	InjectableMembers injectableMembers = new InjectableMembers();
         final OverrideIndex overrideIndex = new OverrideIndex(injectableMembers);
         overrideIndex.position = Position.BOTTOM; // we start at the bottom of inheritance hierarchy
-        filter.reset();
-        computeInjectableMembers(type, statics, errors, injectableMembers, overrideIndex, filter);
+
+    	filter.reset();
+    	computeInjectableMembers(type, statics, errors, injectableMembers, overrideIndex, filter);
 
         if (injectableMembers.isEmpty()) {
             return Collections.emptySet();
         }
 
         ImmutableSet.Builder<InjectionPoint> builder = ImmutableSet.builder();
-        for (InjectableMember im : injectableMembers) {
+        for (InjectableMember im = injectableMembers.head; im != null;
+                im = im.next) {
             try {
                 builder.add(im.toInjectionPoint());
             } catch (ConfigurationException ignorable) {
@@ -799,15 +713,15 @@
      * @param errors used to record errors
      */
     private static void computeInjectableMembers(final TypeLiteral<?> type,
-            boolean statics, Errors errors, List<InjectableMember> injectableMembers, OverrideIndex overrideIndex, HierarchyTraversalFilter filter) {
+            boolean statics, Errors errors, InjectableMembers injectableMembers, OverrideIndex overrideIndex, HierarchyTraversalFilter filter) {
 
         Class<?> rawType = type.getRawType();
         if( !isWorthScanning(filter, rawType) ) {
             return;
         }
         Pair<TypeLiteral<?>,Boolean> cacheKey = new Pair<TypeLiteral<?>, Boolean>(type,statics);
-        List<InjectableMember> cachedInjectableMembers = cachedInjectableMembersByRawType.get(cacheKey);
-        if( cachedInjectableMembers!=null && cachedInjectableMembers.size()>0 ) {
+        InjectableMembers cachedInjectableMembers = cachedInjectableMembersByRawType.get(cacheKey);
+        if( cachedInjectableMembers!=null && !cachedInjectableMembers.isEmpty() ) {
             injectableMembers.addAll(cachedInjectableMembers);
             return;
         }
@@ -823,53 +737,61 @@
 
         Set<Field> allFields = filter.getAllFields(Inject.class.getName(), rawType);
         if( allFields != null ) {
-            try {
-                for( Field field : allFields ) {
-                    //System.out.printf("Field %s is injectable in class %s ",field.getName(),rawType.getName());
-                    if (Modifier.isStatic(field.getModifiers()) == statics) {
-                        Annotation atInject = getAtInject(field);
-                        if (atInject != null) {
-                            //System.out.printf("Field %s is gonna be injected in class %s ",field.getName(),rawType.getName());
-                            InjectableField injectableField = new InjectableField(type, field, atInject);
-                            if (injectableField.jsr330 && Modifier.isFinal(field.getModifiers())) {
-                                errors.cannotInjectFinalField(field);
-                            }
-                            injectableMembers.add(injectableField);
-                        }
-                    }
-                }
-            } catch (Exception e) {
-                e.printStackTrace();
-            }
+        	for( Field field : allFields ) {
+        		//System.out.printf("Field %s is injectable in class %s ",field.getName(),rawType.getName());
+        		if (Modifier.isStatic(field.getModifiers()) == statics) {
+        			Annotation atInject = getAtInject(field);
+        			if (atInject != null) {
+        				//System.out.printf("Field %s is gonna be injected in class %s ",field.getName(),rawType.getName());
+        				InjectableField injectableField = new InjectableField(type, field, atInject);
+        				if (injectableField.jsr330 && Modifier.isFinal(field.getModifiers())) {
+        					errors.cannotInjectFinalField(field);
+        				}
+        				injectableMembers.add(injectableField);
+        			}
+        		}
+        	}
         }
 
         Set<Method> allMethods = filter.getAllMethods(Inject.class.getName(), rawType);
         if(allMethods != null ) {
             for (Method method : allMethods) {
-                if (Modifier.isStatic(method.getModifiers()) == statics) {
+                if (isEligibleForInjection(method, statics)) {
                     Annotation atInject = getAtInject(method);
                     if (atInject != null) {
                         InjectableMethod injectableMethod = new InjectableMethod(
                                 type, method, atInject);
                         if (checkForMisplacedBindingAnnotations(method, errors)
                                 || !isValidMethod(injectableMethod, errors)) {
-                            boolean removed = overrideIndex.removeIfOverriddenBy(method, false, injectableMethod);
-                            if(removed) {
-                                logger.log(Level.WARNING, "Method: {0} is not a valid injectable method ("
-                                        + "because it either has misplaced binding annotations "
-                                        + "or specifies type parameters) but is overriding a method that is valid. "
-                                        + "Because it is not valid, the method will not be injected. "
-                                        + "To fix this, make the method a valid injectable method.", method);
+                            if (overrideIndex != null) {
+                            	boolean removed = overrideIndex.removeIfOverriddenBy(method, false, injectableMethod);
+	                            if(removed) {
+	                                logger.log(Level.WARNING, "Method: {0} is not a valid injectable method ("
+	                                        + "because it either has misplaced binding annotations "
+	                                        + "or specifies type parameters) but is overriding a method that is valid. "
+	                                        + "Because it is not valid, the method will not be injected. "
+	                                        + "To fix this, make the method a valid injectable method.", method);
+	                            }
                             }
                             continue;
                         }
                         if (statics) {
                             injectableMembers.add(injectableMethod);
                         } else {
-                            // Forcibly remove the overridden method, otherwise we'll inject
-                            // it twice.
-                            overrideIndex.removeIfOverriddenBy(method, true, injectableMethod);
-                            overrideIndex.add(injectableMethod);
+                        	if (overrideIndex == null) {
+                        		/*
+                        		 * Creating the override index lazily means that the first type in the hierarchy
+                        		 * with injectable methods (not necessarily the top most type) will be treated as
+                        		 * the TOP position and will enjoy the same optimizations (no checks for overridden
+                        		 * methods, etc.).
+                        		 */
+                        		overrideIndex = new OverrideIndex(injectableMembers);
+                        	} else {
+                        		// Forcibly remove the overriden method, otherwise we'll inject
+                        		// it twice.
+                        		overrideIndex.removeIfOverriddenBy(method, true, injectableMethod);
+                        	}
+                        	overrideIndex.add(injectableMethod);
                         }
                     } else {
                         boolean removed = overrideIndex.removeIfOverriddenBy(method, false, null);
@@ -884,13 +806,37 @@
             }
         }
 
-        cachedInjectableMembersByRawType.put(cacheKey,new ArrayList<InjectableMember>(injectableMembers));
+        cachedInjectableMembersByRawType.put(cacheKey,injectableMembers);
     }
 
     private static boolean isWorthScanning(HierarchyTraversalFilter filter, Class<?> rawType) {
         boolean worthScanning = filter.isWorthScanningForFields(Inject.class.getName(), rawType);
         //System.out.printf( "Class %s is worth %b \n", rawType.getName(), worthScanning);
         return worthScanning;
+    }
+
+    /**
+     * Returns true if the method is eligible to be injected.  This is different than
+     * {@link #isValidMethod}, because ineligibility will not drop a method
+     * from being injected if a superclass was eligible & valid.
+     * Bridge & synthetic methods are excluded from eligibility for two reasons:
+     *
+     * <p>Prior to Java8, javac would generate these methods in subclasses without
+     * annotations, which means this would accidentally stop injecting a method
+     * annotated with {@link javax.inject.Inject}, since the spec says to stop
+     * injecting if a subclass isn't annotated with it.
+     *
+     * <p>Starting at Java8, javac copies the annotations to the generated subclass
+     * method, except it leaves out the generic types.  If this considered it a valid
+     * injectable method, this would eject the parent's overridden method that had the
+     * proper generic types, and would use invalid injectable parameters as a result.
+     *
+     * <p>The fix for both is simply to ignore these synthetic bridge methods.
+     */
+    private static boolean isEligibleForInjection(Method method, boolean statics) {
+      return Modifier.isStatic(method.getModifiers()) == statics
+          && !method.isBridge()
+          && !method.isSynthetic();
     }
 
     private static boolean isValidMethod(InjectableMethod injectableMethod,
@@ -910,6 +856,16 @@
         return result;
     }
 
+    private static List<TypeLiteral<?>> hierarchyFor(TypeLiteral<?> type) {
+        List<TypeLiteral<?>> hierarchy = new ArrayList<TypeLiteral<?>>();
+        TypeLiteral<?> current = type;
+        while (current.getRawType() != Object.class) {
+          hierarchy.add(current);
+          current = current.getSupertype(current.getRawType().getSuperclass());
+        }
+        return hierarchy;
+      }
+
     /**
      * Returns true if a overrides b. Assumes signatures of a and b are the same and a's declaring
      * class is a subclass of b's declaring class.
@@ -937,19 +893,19 @@
         final int hash;
 
         Signature(Method method) {
-            this.name = method.getName();
-            this.parameterTypes = method.getParameterTypes();
+            name = method.getName();
+            parameterTypes = method.getParameterTypes();
 
             int h = name.hashCode();
             h = h * 31 + parameterTypes.length;
             for (Class parameterType : parameterTypes) {
                 h = h * 31 + parameterType.hashCode();
             }
-            this.hash = h;
+            hash = h;
         }
 
         @Override public int hashCode() {
-            return this.hash;
+            return hash;
         }
 
         @Override public boolean equals(Object o) {
