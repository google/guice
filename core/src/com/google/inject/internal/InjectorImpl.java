/*
 * Copyright (C) 2006 Google Inc.
 *
 * Licensed under the Apache License, Version 2.0 (the "License");
 * you may not use this file except in compliance with the License.
 * You may obtain a copy of the License at
 *
 * http://www.apache.org/licenses/LICENSE-2.0
 *
 * Unless required by applicable law or agreed to in writing, software
 * distributed under the License is distributed on an "AS IS" BASIS,
 * WITHOUT WARRANTIES OR CONDITIONS OF ANY KIND, either express or implied.
 * See the License for the specific language governing permissions and
 * limitations under the License.
 */

package com.google.inject.internal;

import static com.google.common.base.Preconditions.checkNotNull;

import com.google.common.base.MoreObjects;
import com.google.common.base.Objects;
import com.google.common.collect.ImmutableList;
import com.google.common.collect.ImmutableListMultimap;
import com.google.common.collect.ImmutableMap;
import com.google.common.collect.ImmutableSet;
import com.google.common.collect.Multimaps;
import com.google.common.collect.Sets;
import com.google.inject.Binder;
import com.google.inject.Binding;
import com.google.inject.ConfigurationException;
import com.google.inject.ImplementedBy;
import com.google.inject.Injector;
import com.google.inject.Key;
import com.google.inject.MembersInjector;
import com.google.inject.Module;
import com.google.inject.ProvidedBy;
import com.google.inject.Provider;
import com.google.inject.Scope;
import com.google.inject.Stage;
import com.google.inject.TypeLiteral;
import com.google.inject.internal.util.SourceProvider;
import com.google.inject.spi.BindingTargetVisitor;
import com.google.inject.spi.ConvertedConstantBinding;
import com.google.inject.spi.Dependency;
import com.google.inject.spi.Element;
import com.google.inject.spi.HasDependencies;
import com.google.inject.spi.InjectionPoint;
import com.google.inject.spi.InstanceBinding;
import com.google.inject.spi.ProviderBinding;
import com.google.inject.spi.TypeConverterBinding;
import com.google.inject.util.Providers;
import java.lang.annotation.Annotation;
import java.lang.reflect.GenericArrayType;
import java.lang.reflect.InvocationTargetException;
import java.lang.reflect.ParameterizedType;
import java.lang.reflect.Type;
import java.util.Collections;
import java.util.HashSet;
import java.util.List;
import java.util.Map;
import java.util.Set;

/**
 * Default {@link Injector} implementation.
 *
 * @author crazybob@google.com (Bob Lee)
 */
final class InjectorImpl implements Injector, Lookups {
  public static final TypeLiteral<String> STRING_TYPE = TypeLiteral.get(String.class);

  /** Options that control how the injector behaves. */
  static class InjectorOptions {
    final Stage stage;
    final boolean jitDisabled;
    final boolean disableCircularProxies;
    final boolean atInjectRequired;
    final boolean exactBindingAnnotationsRequired;

    InjectorOptions(
        Stage stage,
        boolean jitDisabled,
        boolean disableCircularProxies,
        boolean atInjectRequired,
        boolean exactBindingAnnotationsRequired) {
      this.stage = stage;
      this.jitDisabled = jitDisabled;
      this.disableCircularProxies = disableCircularProxies;
      this.atInjectRequired = atInjectRequired;
      this.exactBindingAnnotationsRequired = exactBindingAnnotationsRequired;
    }

    @Override
    public String toString() {
      return MoreObjects.toStringHelper(getClass())
          .add("stage", stage)
          .add("jitDisabled", jitDisabled)
          .add("disableCircularProxies", disableCircularProxies)
          .add("atInjectRequired", atInjectRequired)
          .add("exactBindingAnnotationsRequired", exactBindingAnnotationsRequired)
          .toString();
    }
  }

  /** some limitations on what just in time bindings are allowed. */
  enum JitLimitation {
    /** does not allow just in time bindings */
    NO_JIT,
    /** allows existing just in time bindings, but does not allow new ones */
    EXISTING_JIT,
    /** allows existing just in time bindings & allows new ones to be created */
    NEW_OR_EXISTING_JIT,
  }

  private final InjectorBindingData bindingData;
  private final InjectorJitBindingData jitBindingData;
  final InjectorImpl parent;
  final InjectorOptions options;

  Lookups lookups = new DeferredLookups(this);

  /** The set of types passed to {@link #getMembersInjector} and {@link #injectMembers}. */
  final Set<TypeLiteral<?>> userRequestedMembersInjectorTypes = Sets.newConcurrentHashSet();

  InjectorImpl(
      InjectorImpl parent,
      InjectorBindingData bindingData,
      InjectorJitBindingData jitBindingData,
      InjectorOptions injectorOptions) {
    this.parent = parent;
    this.bindingData = bindingData;
    this.jitBindingData = jitBindingData;
    this.options = injectorOptions;

    if (parent != null) {
      localContext = parent.localContext;
    } else {
      // No ThreadLocal.initialValue(), as that would cause classloader leaks. See
      // https://github.com/google/guice/issues/288#issuecomment-48216933,
      // https://github.com/google/guice/issues/288#issuecomment-48216944
      localContext = new ThreadLocal<>();
    }
  }

  @Override
  public <T> List<Binding<T>> findBindingsByType(TypeLiteral<T> type) {
    @SuppressWarnings("unchecked") // safe because we only put matching entries into the map
    List<Binding<T>> list =
        (List<Binding<T>>)
            (List) bindingData.getIndexedExplicitBindings().get(checkNotNull(type, "type"));
    return Collections.unmodifiableList(list);
  }

  /** Returns the binding for {@code key} */
  @Override
  public <T> BindingImpl<T> getBinding(Key<T> key) {
    Errors errors = new Errors(checkNotNull(key, "key"));
    try {
      BindingImpl<T> result = getBindingOrThrow(key, errors, JitLimitation.EXISTING_JIT);
      errors.throwConfigurationExceptionIfErrorsExist();
      return result;
    } catch (ErrorsException e) {
      ConfigurationException exception =
          new ConfigurationException(errors.merge(e.getErrors()).getMessages());


      throw exception;
    }
  }

  @Override
  public <T> BindingImpl<T> getExistingBinding(Key<T> key) {
    // Check explicit bindings, i.e. bindings created by modules.
    BindingImpl<T> explicitBinding = bindingData.getExplicitBinding(checkNotNull(key, "key"));
    if (explicitBinding != null) {
      return explicitBinding;
    }
    synchronized (jitBindingData.lock()) {
      // See if any jit bindings have been created for this key.
      for (InjectorImpl injector = this; injector != null; injector = injector.parent) {
        @SuppressWarnings("unchecked")
        BindingImpl<T> jitBinding = (BindingImpl<T>) injector.jitBindingData.getJitBinding(key);
        if (jitBinding != null) {
          return jitBinding;
        }
      }
    }

    // If Key is a Provider, we have to see if the type it is providing exists,
    // and, if so, we have to create the binding for the provider.
    if (isProvider(key)) {
      try {
        // This is safe because isProvider above ensures that T is a Provider<?>
        @SuppressWarnings({"unchecked", "cast"})
        Key<?> providedKey = (Key<?>) getProvidedKey((Key) key, new Errors());
        if (getExistingBinding(providedKey) != null) {
          return getBinding(key);
        }
      } catch (ErrorsException e) {
        ConfigurationException exception = new ConfigurationException(e.getErrors().getMessages());
        throw exception;
      }
    }

    // No existing binding exists.
    return null;
  }

  /**
   * Gets a binding implementation. First, it check to see if the parent has a binding. If the
   * parent has a binding and the binding is scoped, it will use that binding. Otherwise, this
   * checks for an explicit binding. If no explicit binding is found, it looks for a just-in-time
   * binding.
   */
  <T> BindingImpl<T> getBindingOrThrow(Key<T> key, Errors errors, JitLimitation jitType)
      throws ErrorsException {
    // Check explicit bindings, i.e. bindings created by modules.
    BindingImpl<T> binding = bindingData.getExplicitBinding(key);
    if (binding != null) {
      return binding;
    }

    // Look for an on-demand binding.
    return getJustInTimeBinding(key, errors, jitType);
  }

  @Override
  public <T> Binding<T> getBinding(Class<T> type) {
    return getBinding(Key.get(checkNotNull(type, "type")));
  }

  @Override
  public Injector getParent() {
    return parent;
  }

  @Override
  public Injector createChildInjector(Iterable<? extends Module> modules) {
    return new InternalInjectorCreator().parentInjector(this).addModules(modules).build();
  }

  @Override
  public Injector createChildInjector(Module... modules) {
    return createChildInjector(ImmutableList.copyOf(modules));
  }

  InjectorBindingData getBindingData() {
    return bindingData;
  }

  InjectorJitBindingData getJitBindingData() {
    return jitBindingData;
  }

  /**
   * Returns a just-in-time binding for {@code key}, creating it if necessary.
   *
   * @throws ErrorsException if the binding could not be created.
   */
  private <T> BindingImpl<T> getJustInTimeBinding(Key<T> key, Errors errors, JitLimitation jitType)
      throws ErrorsException {

    boolean jitOverride = isProvider(key) || isTypeLiteral(key) || isMembersInjector(key);
    synchronized (jitBindingData.lock()) {
      // first try to find a JIT binding that we've already created
      for (InjectorImpl injector = this; injector != null; injector = injector.parent) {
        @SuppressWarnings("unchecked") // we only store bindings that match their key
        BindingImpl<T> binding = (BindingImpl<T>) injector.jitBindingData.getJitBindings().get(key);

        if (binding != null) {
          // If we found a JIT binding and we don't allow them,
          // fail.  (But allow bindings created through TypeConverters.)
          if (options.jitDisabled
              && jitType == JitLimitation.NO_JIT
              && !jitOverride
              && !(binding instanceof ConvertedConstantBindingImpl)) {
            throw errors.jitDisabled(key).toException();
          } else {
            return binding;
          }
        }
      }

      // If we previously failed creating this JIT binding and our Errors has
      // already recorded an error, then just directly throw that error.
      // We need to do this because it's possible we already cleaned up the
      // entry in jitBindings (during cleanup), and we may be trying
      // to create it again (in the case of a recursive JIT binding).
      // We need both of these guards for different reasons
      // isFailedJitBinding: We want to continue processing if we've never
      //   failed before, so that our initial error message contains
      //   as much useful information as possible about what errors exist.
      // errors.hasErrors: If we haven't already failed, then it's OK to
      //   continue processing, to make sure the ultimate error message
      //   is the correct one.
      // See: ImplicitBindingsTest#testRecursiveJitBindingsCleanupCorrectly
      // for where this guard comes into play.
      if (jitBindingData.isFailedJitBinding(key) && errors.hasErrors()) {
        throw errors.toException();
      }
      return createJustInTimeBindingRecursive(key, errors, options.jitDisabled, jitType);
    } // end synchronized(jitBindingData.lock())
  }

  /** Returns true if the key type is Provider (but not a subclass of Provider). */
  private static boolean isProvider(Key<?> key) {
    return key.getTypeLiteral().getRawType().equals(Provider.class);
  }

  private static boolean isTypeLiteral(Key<?> key) {
    return key.getTypeLiteral().getRawType().equals(TypeLiteral.class);
  }

  private static <T> Key<T> getProvidedKey(Key<Provider<T>> key, Errors errors)
      throws ErrorsException {
    Type providerType = key.getTypeLiteral().getType();

    // If the Provider has no type parameter (raw Provider)...
    if (!(providerType instanceof ParameterizedType)) {
      throw errors.cannotInjectRawProvider().toException();
    }

    Type entryType = ((ParameterizedType) providerType).getActualTypeArguments()[0];

    @SuppressWarnings("unchecked") // safe because T came from Key<Provider<T>>
    Key<T> providedKey = (Key<T>) key.ofType(entryType);
    return providedKey;
  }

  /** Returns true if the key type is MembersInjector (but not a subclass of MembersInjector). */
  private static boolean isMembersInjector(Key<?> key) {
    return key.getTypeLiteral().getRawType().equals(MembersInjector.class)
        && key.getAnnotationType() == null;
  }

  private <T> BindingImpl<MembersInjector<T>> createMembersInjectorBinding(
      Key<MembersInjector<T>> key, Errors errors) throws ErrorsException {
    Type membersInjectorType = key.getTypeLiteral().getType();
    if (!(membersInjectorType instanceof ParameterizedType)) {
      throw errors.cannotInjectRawMembersInjector().toException();
    }

    @SuppressWarnings("unchecked") // safe because T came from Key<MembersInjector<T>>
    TypeLiteral<T> instanceType =
        (TypeLiteral<T>)
            TypeLiteral.get(((ParameterizedType) membersInjectorType).getActualTypeArguments()[0]);
    MembersInjector<T> membersInjector = membersInjectorStore.get(instanceType, errors);

    InternalFactory<MembersInjector<T>> factory =
        new ConstantFactory<MembersInjector<T>>(Initializables.of(membersInjector));

    return new InstanceBindingImpl<MembersInjector<T>>(
        this,
        key,
        SourceProvider.UNKNOWN_SOURCE,
        factory,
        ImmutableSet.<InjectionPoint>of(),
        membersInjector);
  }

  /**
   * Creates a synthetic binding to {@code Provider<T>}, i.e. a framework-created JIT binding to the
   * provider from {@code Binding<T>}.
   */
  private <T> BindingImpl<Provider<T>> createSyntheticProviderBinding(
      Key<Provider<T>> key, Errors errors) throws ErrorsException {
    Key<T> providedKey = getProvidedKey(key, errors);
    BindingImpl<T> delegate = getBindingOrThrow(providedKey, errors, JitLimitation.NO_JIT);
    return new SyntheticProviderBindingImpl<T>(this, key, delegate);
  }

  /** A framework-created JIT Provider<T> binding. */
  private static class SyntheticProviderBindingImpl<T> extends BindingImpl<Provider<T>>
      implements ProviderBinding<Provider<T>>, HasDependencies {
    final BindingImpl<T> providedBinding;

    SyntheticProviderBindingImpl(
        InjectorImpl injector, Key<Provider<T>> key, Binding<T> providedBinding) {
      super(
          injector,
          key,
          providedBinding.getSource(),
          createInternalFactory(providedBinding),
          Scoping.UNSCOPED);
      this.providedBinding = (BindingImpl<T>) providedBinding;
    }

    static <T> InternalFactory<Provider<T>> createInternalFactory(Binding<T> providedBinding) {
      final Provider<T> provider = providedBinding.getProvider();
      return new InternalFactory<Provider<T>>() {
        @Override
        public Provider<T> get(InternalContext context, Dependency<?> dependency, boolean linked) {
          return provider;
        }
      };
    }

    @Override
    public Key<? extends T> getProvidedKey() {
      return providedBinding.getKey();
    }

    @Override
    public <V> V acceptTargetVisitor(BindingTargetVisitor<? super Provider<T>, V> visitor) {
      return visitor.visit(this);
    }

    @Override
    public void applyTo(Binder binder) {
      throw new UnsupportedOperationException("This element represents a synthetic binding.");
    }

    @Override
    public String toString() {
      return MoreObjects.toStringHelper(ProviderBinding.class)
          .add("key", getKey())
          .add("providedKey", getProvidedKey())
          .toString();
    }

    @Override
    public Set<Dependency<?>> getDependencies() {
      return ImmutableSet.<Dependency<?>>of(Dependency.get(getProvidedKey()));
    }

    @Override
    public boolean equals(Object obj) {
      if (obj instanceof SyntheticProviderBindingImpl) {
        SyntheticProviderBindingImpl<?> o = (SyntheticProviderBindingImpl<?>) obj;
        return getKey().equals(o.getKey())
            && getScoping().equals(o.getScoping())
            && Objects.equal(providedBinding, o.providedBinding);
      } else {
        return false;
      }
    }

    @Override
    public int hashCode() {
      return Objects.hashCode(getKey(), getScoping(), providedBinding);
    }
  }

  /**
   * Converts a constant string binding to the required type.
   *
   * @return the binding if it could be resolved, or null if the binding doesn't exist
   * @throws com.google.inject.internal.ErrorsException if there was an error resolving the binding
   */
  private <T> BindingImpl<T> convertConstantStringBinding(Key<T> key, Errors errors)
      throws ErrorsException {
    // Find a constant string binding.
    Key<String> stringKey = key.ofType(STRING_TYPE);
    BindingImpl<String> stringBinding = bindingData.getExplicitBinding(stringKey);
    if (stringBinding == null || !stringBinding.isConstant()) {
      return null;
    }

    // We can't call getProvider().get() because this InstanceBinding may not have been inintialized
    // yet (because we may have been called during InternalInjectorCreator.initializeStatically and
    // instance binding validation hasn't happened yet.)
    String stringValue = ((InstanceBinding<String>) stringBinding).getInstance();
    Object source = stringBinding.getSource();

    // Find a matching type converter.
    TypeLiteral<T> type = key.getTypeLiteral();
    TypeConverterBinding typeConverterBinding =
        bindingData.getConverter(stringValue, type, errors, source);

    if (typeConverterBinding == null) {
      // No converter can handle the given type.
      return null;
    }

    // Try to convert the string. A failed conversion results in an error.
    try {
      @SuppressWarnings("unchecked") // This cast is safe because we double check below.
      T converted = (T) typeConverterBinding.getTypeConverter().convert(stringValue, type);

      if (converted == null) {
        throw errors
            .converterReturnedNull(stringValue, source, type, typeConverterBinding)
            .toException();
      }

      if (!type.getRawType().isInstance(converted)) {
        throw errors
            .conversionTypeError(stringValue, source, type, typeConverterBinding, converted)
            .toException();
      }

      return new ConvertedConstantBindingImpl<T>(
          this, key, converted, stringBinding, typeConverterBinding);
    } catch (ErrorsException e) {
      throw e;
    } catch (RuntimeException e) {
      throw errors
          .conversionError(stringValue, source, type, typeConverterBinding, e)
          .toException();
    }
  }

  private static class ConvertedConstantBindingImpl<T> extends BindingImpl<T>
      implements ConvertedConstantBinding<T> {
    final T value;
    final Provider<T> provider;
    final Binding<String> originalBinding;
    final TypeConverterBinding typeConverterBinding;

    ConvertedConstantBindingImpl(
        InjectorImpl injector,
        Key<T> key,
        T value,
        Binding<String> originalBinding,
        TypeConverterBinding typeConverterBinding) {
      super(
          injector,
          key,
          originalBinding.getSource(),
          new ConstantFactory<T>(Initializables.of(value)),
          Scoping.UNSCOPED);
      this.value = value;
      provider = Providers.of(value);
      this.originalBinding = originalBinding;
      this.typeConverterBinding = typeConverterBinding;
    }

    @Override
    public Provider<T> getProvider() {
      return provider;
    }

    @Override
    public <V> V acceptTargetVisitor(BindingTargetVisitor<? super T, V> visitor) {
      return visitor.visit(this);
    }

    @Override
    public T getValue() {
      return value;
    }

    @Override
    public TypeConverterBinding getTypeConverterBinding() {
      return typeConverterBinding;
    }

    @Override
    public Key<String> getSourceKey() {
      return originalBinding.getKey();
    }

    @Override
    public Set<Dependency<?>> getDependencies() {
      return ImmutableSet.<Dependency<?>>of(Dependency.get(getSourceKey()));
    }

    @Override
    public void applyTo(Binder binder) {
      throw new UnsupportedOperationException("This element represents a synthetic binding.");
    }

    @Override
    public String toString() {
      return MoreObjects.toStringHelper(ConvertedConstantBinding.class)
          .add("key", getKey())
          .add("sourceKey", getSourceKey())
          .add("value", value)
          .toString();
    }

    @Override
    public boolean equals(Object obj) {
      if (obj instanceof ConvertedConstantBindingImpl) {
        ConvertedConstantBindingImpl<?> o = (ConvertedConstantBindingImpl<?>) obj;
        return getKey().equals(o.getKey())
            && getScoping().equals(o.getScoping())
            && Objects.equal(value, o.value);
      } else {
        return false;
      }
    }

    @Override
    public int hashCode() {
      return Objects.hashCode(getKey(), getScoping(), value);
    }
  }

  <T> void initializeBinding(BindingImpl<T> binding, Errors errors) throws ErrorsException {
    if (binding instanceof DelayedInitialize) {
      ((DelayedInitialize) binding).initialize(this, errors);
    }
  }

  <T> void initializeJitBinding(BindingImpl<T> binding, Errors errors) throws ErrorsException {
    // Put the partially constructed binding in the map a little early. This enables us to handle
    // circular dependencies. Example: FooImpl -> BarImpl -> FooImpl.
    // Note: We don't need to synchronize on jitBindingData.lock() during injector creation.
    if (binding instanceof DelayedInitialize) {
      Key<T> key = binding.getKey();
      jitBindingData.putJitBinding(key, binding);
      boolean successful = false;
      DelayedInitialize delayed = (DelayedInitialize) binding;
      try {
        delayed.initialize(this, errors);
        successful = true;
      } finally {
        if (!successful) {
          // We do not pass cb.getInternalConstructor as the second parameter
          // so that cached exceptions while constructing it get stored.
          // See TypeListenerTest#testTypeListenerThrows
          removeFailedJitBinding(binding, null);
          cleanup(binding, new HashSet<Key<?>>());
        }
      }
    }
  }

  /**
   * Iterates through the binding's dependencies to clean up any stray bindings that were leftover
   * from a failed JIT binding. This is required because the bindings are eagerly & optimistically
   * added to allow circular dependency support, so dependencies may pass where they should have
   * failed.
   */
  private boolean cleanup(BindingImpl<?> binding, Set<Key<?>> encountered) {
    boolean bindingFailed = false;
    Set<Dependency<?>> deps = getInternalDependencies(binding);
    for (Dependency<?> dep : deps) {
      Key<?> depKey = dep.getKey();
      InjectionPoint ip = dep.getInjectionPoint();
      if (encountered.add(depKey)) { // only check if we haven't looked at this key yet
        BindingImpl<?> depBinding = jitBindingData.getJitBinding(depKey);
        if (depBinding != null) { // if the binding still exists, validate
          boolean failed = cleanup(depBinding, encountered); // if children fail, we fail
          if (depBinding instanceof ConstructorBindingImpl) {
            ConstructorBindingImpl<?> ctorBinding = (ConstructorBindingImpl<?>) depBinding;
            ip = ctorBinding.getInternalConstructor();
            if (!ctorBinding.isInitialized()) {
              failed = true;
            }
          }
          if (failed) {
            removeFailedJitBinding(depBinding, ip);
            bindingFailed = true;
          }
        } else if (bindingData.getExplicitBinding(depKey) == null) {
          // ignore keys if they were explicitly bound, but if neither JIT
          // nor explicit, it's also invalid & should let parent know.
          bindingFailed = true;
        }
      }
    }
    return bindingFailed;
  }

  /** Cleans up any state that may have been cached when constructing the JIT binding. */
  private void removeFailedJitBinding(Binding<?> binding, InjectionPoint ip) {
    jitBindingData.addFailedJitBinding(binding.getKey());
    jitBindingData.removeJitBinding(binding.getKey());
    membersInjectorStore.remove(binding.getKey().getTypeLiteral());
    provisionListenerStore.remove(binding);
    if (ip != null) {
      constructors.remove(ip);
    }
  }

  /** Safely gets the dependencies of possibly not initialized bindings. */
  private Set<Dependency<?>> getInternalDependencies(BindingImpl<?> binding) {
    if (binding instanceof ConstructorBindingImpl) {
      return ((ConstructorBindingImpl) binding).getInternalDependencies();
    } else if (binding instanceof HasDependencies) {
      return ((HasDependencies) binding).getDependencies();
    } else {
      return ImmutableSet.of();
    }
  }

  /**
   * Creates a binding for an injectable type with the given scope. Looks for a scope on the type if
   * none is specified.
   */
  <T> BindingImpl<T> createUninitializedBinding(
      Key<T> key, Scoping scoping, Object source, Errors errors, boolean jitBinding)
      throws ErrorsException {
    Class<?> rawType = key.getTypeLiteral().getRawType();

    ImplementedBy implementedBy = rawType.getAnnotation(ImplementedBy.class);

    // Don't try to inject arrays or enums annotated with @ImplementedBy.
    if (rawType.isArray() || (rawType.isEnum() && implementedBy != null)) {
      throw errors.missingImplementationWithHint(key, this).toException();
    }

    // Handle TypeLiteral<T> by binding the inner type
    if (rawType == TypeLiteral.class) {
      @SuppressWarnings("unchecked") // we have to fudge the inner type as Object
      BindingImpl<T> binding =
          (BindingImpl<T>) createTypeLiteralBinding((Key<TypeLiteral<Object>>) key, errors);
      return binding;
    }

    // Handle @ImplementedBy
    if (implementedBy != null) {
      Annotations.checkForMisplacedScopeAnnotations(rawType, source, errors);
      return createImplementedByBinding(key, scoping, implementedBy, errors);
    }

    // Handle @ProvidedBy.
    ProvidedBy providedBy = rawType.getAnnotation(ProvidedBy.class);
    if (providedBy != null) {
      Annotations.checkForMisplacedScopeAnnotations(rawType, source, errors);
      return createProvidedByBinding(key, scoping, providedBy, errors);
    }

    return ConstructorBindingImpl.create(
        this,
        key,
        null, /* use default constructor */
        source,
        scoping,
        errors,
        jitBinding && options.jitDisabled,
        options.atInjectRequired);
  }

  /**
   * Converts a binding for a {@code Key<TypeLiteral<T>>} to the value {@code TypeLiteral<T>}. It's
   * a bit awkward because we have to pull out the inner type in the type literal.
   */
  private <T> BindingImpl<TypeLiteral<T>> createTypeLiteralBinding(
      Key<TypeLiteral<T>> key, Errors errors) throws ErrorsException {
    Type typeLiteralType = key.getTypeLiteral().getType();
    if (!(typeLiteralType instanceof ParameterizedType)) {
      throw errors.cannotInjectRawTypeLiteral().toException();
    }

    ParameterizedType parameterizedType = (ParameterizedType) typeLiteralType;
    Type innerType = parameterizedType.getActualTypeArguments()[0];

    // this is unforunate. We don't support building TypeLiterals for type variable like 'T'. If
    // this proves problematic, we can probably fix TypeLiteral to support type variables
    if (!(innerType instanceof Class)
        && !(innerType instanceof GenericArrayType)
        && !(innerType instanceof ParameterizedType)) {
      throw errors.cannotInjectTypeLiteralOf(innerType).toException();
    }

    @SuppressWarnings("unchecked") // by definition, innerType == T, so this is safe
    TypeLiteral<T> value = (TypeLiteral<T>) TypeLiteral.get(innerType);
    InternalFactory<TypeLiteral<T>> factory =
        new ConstantFactory<TypeLiteral<T>>(Initializables.of(value));
    return new InstanceBindingImpl<TypeLiteral<T>>(
        this,
        key,
        SourceProvider.UNKNOWN_SOURCE,
        factory,
        ImmutableSet.<InjectionPoint>of(),
        value);
  }

  /** Creates a binding for a type annotated with @ProvidedBy. */
  <T> BindingImpl<T> createProvidedByBinding(
      Key<T> key, Scoping scoping, ProvidedBy providedBy, Errors errors) throws ErrorsException {
    Class<?> rawType = key.getTypeLiteral().getRawType();
    Class<? extends javax.inject.Provider<?>> providerType = providedBy.value();

    // Make sure it's not the same type. TODO: Can we check for deeper loops?
    if (providerType == rawType) {
      throw errors.recursiveProviderType().toException();
    }

    // Assume the provider provides an appropriate type. We double check at runtime.
    @SuppressWarnings("unchecked")
    Key<? extends Provider<T>> providerKey = (Key<? extends Provider<T>>) Key.get(providerType);
    ProvidedByInternalFactory<T> internalFactory =
        new ProvidedByInternalFactory<T>(rawType, providerType, providerKey);
    Object source = rawType;
    BindingImpl<T> binding =
        LinkedProviderBindingImpl.createWithInitializer(
            this,
            key,
            source,
            Scoping.<T>scope(key, this, internalFactory, source, scoping),
            scoping,
            providerKey,
            internalFactory);
    internalFactory.setProvisionListenerCallback(provisionListenerStore.get(binding));
    return binding;
  }

  /** Creates a binding for a type annotated with @ImplementedBy. */
  private <T> BindingImpl<T> createImplementedByBinding(
      Key<T> key, Scoping scoping, ImplementedBy implementedBy, Errors errors)
      throws ErrorsException {
    Class<?> rawType = key.getTypeLiteral().getRawType();
    Class<?> implementationType = implementedBy.value();

    // Make sure it's not the same type. TODO: Can we check for deeper cycles?
    if (implementationType == rawType) {
      throw errors.recursiveImplementationType().toException();
    }

    // Make sure implementationType extends type.
    if (!rawType.isAssignableFrom(implementationType)) {
      throw errors.notASubtype(implementationType, rawType).toException();
    }

    @SuppressWarnings("unchecked") // After the preceding check, this cast is safe.
    Class<? extends T> subclass = (Class<? extends T>) implementationType;

    // Look up the target binding.
    final Key<? extends T> targetKey = Key.get(subclass);
    Object source = rawType;
    FactoryProxy<T> factory = new FactoryProxy<>(this, key, targetKey, source);
    factory.notify(errors); // causes the factory to initialize itself internally
    return new LinkedBindingImpl<T>(
        this,
        key,
        source,
        Scoping.<T>scope(key, this, factory, source, scoping),
        scoping,
        targetKey);
  }

  /**
   * Attempts to create a just-in-time binding for {@code key} in the root injector, falling back to
   * other ancestor injectors until this injector is tried.
   */
  private <T> BindingImpl<T> createJustInTimeBindingRecursive(
      Key<T> key, Errors errors, boolean jitDisabled, JitLimitation jitType)
      throws ErrorsException {
    boolean childHasLinkedBind = false;
    Map<Key<?>, Binding<?>> explicitBindings = state.getExplicitBindingsThisLevel();
    for (Binding<?> binding : explicitBindings.values()) {
      if (binding instanceof LinkedBindingImpl) {
        if (((LinkedBindingImpl<?>) binding).getLinkedKey().equals(key)) {
          childHasLinkedBind = true;
        }
      }
    }
    // ask the parent to create the JIT binding
    if (parent != null) {
      if (jitType == JitLimitation.NEW_OR_EXISTING_JIT
          && jitDisabled
          && !parent.options.jitDisabled) {
        // If the binding would be forbidden here but allowed in a parent, report an error instead
        throw errors.jitDisabledInParent(key).toException();
      }
<<<<<<< HEAD
      if (!childHasLinkedBind) {
        try {
          return parent.createJustInTimeBindingRecursive(
              key,
              new Errors(),
              jitDisabled,
              parent.options.jitDisabled ? JitLimitation.NO_JIT : jitType);
        } catch (ErrorsException ignored) {
        }
=======

      try {
        return parent.createJustInTimeBindingRecursive(
            key,
            new Errors(),
            jitDisabled,
            parent.options.jitDisabled ? JitLimitation.NO_JIT : jitType);
      } catch (ErrorsException ignored) {
        // TODO(b/160910914): Why are ErrorsExceptions ignored?
>>>>>>> 338d0039
      }
    }

    // Retrieve the sources before checking for banned key to guard against sources becoming null
    // due to a full GC happening after calling jitBindingData.isBanned and
    // state.getSourcesForBannedKey.
    // TODO(user): Consolidate these two APIs.
    Set<Object> sources = jitBindingData.getSourcesForBannedKey(key);
    if (jitBindingData.isBannedKey(key)) {
      throw errors.childBindingAlreadySet(key, sources).toException();
    }

    key = MoreTypes.canonicalizeKey(key); // before storing the key long-term, canonicalize it.
    BindingImpl<T> binding = createJustInTimeBinding(key, errors, jitDisabled, jitType);
    jitBindingData.banKeyInParent(key, bindingData, binding.getSource());
    jitBindingData.putJitBinding(key, binding);
    return binding;
  }

  /**
   * Returns a new just-in-time binding created by resolving {@code key}. The strategies used to
   * create just-in-time bindings are:
   *
   * <ol>
   *   <li>Internalizing Providers. If the requested binding is for {@code Provider<T>}, we delegate
   *       to the binding for {@code T}.
   *   <li>Converting constants.
   *   <li>ImplementedBy and ProvidedBy annotations. Only for unannotated keys.
   *   <li>The constructor of the raw type. Only for unannotated keys.
   * </ol>
   *
   * @throws com.google.inject.internal.ErrorsException if the binding cannot be created.
   */
  private <T> BindingImpl<T> createJustInTimeBinding(
      Key<T> key, Errors errors, boolean jitDisabled, JitLimitation jitType)
      throws ErrorsException {
    int numErrorsBefore = errors.size();

    // Retrieve the sources before checking for a banned key to guard against sources becoming null
    // due to a full GC happening after calling jitBindingData.isBanned and
    // jitBindingData.getSourcesForBannedKey.
    // TODO(user): Consolidate these two APIs.
    Set<Object> sources = jitBindingData.getSourcesForBannedKey(key);
    if (jitBindingData.isBannedKey(key)) {
      throw errors.childBindingAlreadySet(key, sources).toException();
    }

    // Handle cases where T is a Provider<?>.
    if (isProvider(key)) {
      // These casts are safe. We know T extends Provider<X> and that given Key<Provider<X>>,
      // createSyntheticProviderBinding() will return BindingImpl<Provider<X>>.
      @SuppressWarnings({"unchecked", "cast"})
      BindingImpl<T> binding = (BindingImpl<T>) createSyntheticProviderBinding((Key) key, errors);
      return binding;
    }

    // Handle cases where T is a MembersInjector<?>
    if (isMembersInjector(key)) {
      // These casts are safe. T extends MembersInjector<X> and that given Key<MembersInjector<X>>,
      // createMembersInjectorBinding() will return BindingImpl<MembersInjector<X>>.
      @SuppressWarnings({"unchecked", "cast"})
      BindingImpl<T> binding = (BindingImpl<T>) createMembersInjectorBinding((Key) key, errors);
      return binding;
    }

    // Try to convert a constant string binding to the requested type.
    BindingImpl<T> convertedBinding = convertConstantStringBinding(key, errors);
    if (convertedBinding != null) {
      return convertedBinding;
    }

    if (!isTypeLiteral(key) && jitDisabled && jitType != JitLimitation.NEW_OR_EXISTING_JIT) {
      throw errors.jitDisabled(key).toException();
    }

    // If the key has an annotation...
    if (key.getAnnotationType() != null) {
      // Look for a binding without annotation attributes or return null.
      if (key.hasAttributes() && !options.exactBindingAnnotationsRequired) {
        try {
          Errors ignored = new Errors();
          return getBindingOrThrow(key.withoutAttributes(), ignored, JitLimitation.NO_JIT);
        } catch (ErrorsException ignored) {
          // throw with a more appropriate message below
        }
      }
      throw errors.missingImplementationWithHint(key, this).toException();
    }

    Object source = key.getTypeLiteral().getRawType();
    BindingImpl<T> binding =
        createUninitializedBinding(key, Scoping.UNSCOPED, source, errors, true);
    errors.throwIfNewErrors(numErrorsBefore);
    initializeJitBinding(binding, errors);
    return binding;
  }

  <T> InternalFactory<? extends T> getInternalFactory(
      Key<T> key, Errors errors, JitLimitation jitType) throws ErrorsException {
    return getBindingOrThrow(key, errors, jitType).getInternalFactory();
  }

  @Override
  public Map<Key<?>, Binding<?>> getBindings() {
    return bindingData.getExplicitBindingsThisLevel();
  }

  @Override
  public Map<Key<?>, Binding<?>> getAllBindings() {
    synchronized (jitBindingData.lock()) {
      return new ImmutableMap.Builder<Key<?>, Binding<?>>()
          .putAll(bindingData.getExplicitBindingsThisLevel())
          .putAll(jitBindingData.getJitBindings())
          .build();
    }
  }

  @Override
  public Map<Class<? extends Annotation>, Scope> getScopeBindings() {
    return ImmutableMap.copyOf(bindingData.getScopes());
  }

  @Override
  public Set<TypeConverterBinding> getTypeConverterBindings() {
    return ImmutableSet.copyOf(bindingData.getConvertersThisLevel());
  }

  @Override
  public List<Element> getElements() {
    ImmutableList.Builder<Element> elements = ImmutableList.builder();
    elements.addAll(getAllBindings().values());
    elements.addAll(bindingData.getProviderLookupsThisLevel());
    elements.addAll(bindingData.getConvertersThisLevel());
    elements.addAll(bindingData.getScopeBindingsThisLevel());
    elements.addAll(bindingData.getTypeListenerBindingsThisLevel());
    elements.addAll(bindingData.getProvisionListenerBindingsThisLevel());
    elements.addAll(bindingData.getScannerBindingsThisLevel());
    elements.addAll(bindingData.getStaticInjectionRequestsThisLevel());
    elements.addAll(bindingData.getMembersInjectorLookupsThisLevel());
    elements.addAll(bindingData.getInjectionRequestsThisLevel());

    return elements.build();
  }

  @Override
  public Map<TypeLiteral<?>, List<InjectionPoint>> getAllMembersInjectorInjectionPoints() {
    // Note, this is a safe cast per the ListMultimap javadocs.
    // We could use Multimaps.asMap to avoid the cast, but unfortunately it's a @Beta method.
    @SuppressWarnings("unchecked")
    Map<TypeLiteral<?>, List<InjectionPoint>> res =
        (Map<TypeLiteral<?>, List<InjectionPoint>>)
            (Map<TypeLiteral<?>, ?>)
                ImmutableListMultimap.copyOf(
                        Multimaps.filterKeys(
                            membersInjectorStore.getAllInjectionPoints(),
                            userRequestedMembersInjectorTypes::contains))
                    .asMap();
    return res;
  }

  /** Returns parameter injectors, or {@code null} if there are no parameters. */
  SingleParameterInjector<?>[] getParametersInjectors(List<Dependency<?>> parameters, Errors errors)
      throws ErrorsException {
    if (parameters.isEmpty()) {
      return null;
    }

    int numErrorsBefore = errors.size();
    SingleParameterInjector<?>[] result = new SingleParameterInjector<?>[parameters.size()];
    int i = 0;
    for (Dependency<?> parameter : parameters) {
      try {
        result[i++] = createParameterInjector(parameter, errors.withSource(parameter));
      } catch (ErrorsException rethrownBelow) {
        // rethrown below
      }
    }

    errors.throwIfNewErrors(numErrorsBefore);
    return result;
  }

  <T> SingleParameterInjector<T> createParameterInjector(
      final Dependency<T> dependency, final Errors errors) throws ErrorsException {
    BindingImpl<? extends T> binding =
        getBindingOrThrow(dependency.getKey(), errors, JitLimitation.NO_JIT);
    return new SingleParameterInjector<T>(dependency, binding);
  }

  /** Invokes a method. */
  interface MethodInvoker {
    Object invoke(Object target, Object... parameters)
        throws IllegalAccessException, InvocationTargetException;
  }

  /** Cached constructor injectors for each type */
  final ConstructorInjectorStore constructors = new ConstructorInjectorStore(this);

  /** Cached field and method injectors for each type. */
  MembersInjectorStore membersInjectorStore;

  /** Cached provision listener callbacks for each key. */
  ProvisionListenerCallbackStore provisionListenerStore;

  @Override
  @SuppressWarnings({
    "unchecked",
    "rawtypes"
  }) // the members injector type is consistent with instance's type
  public void injectMembers(Object instance) {
    MembersInjector membersInjector = getMembersInjector(instance.getClass());
    membersInjector.injectMembers(instance);
  }

  @Override
  public <T> MembersInjector<T> getMembersInjector(TypeLiteral<T> typeLiteral) {
    checkNotNull(typeLiteral, "typeLiteral");
    userRequestedMembersInjectorTypes.add(typeLiteral);

    Errors errors = new Errors(typeLiteral);
    try {
      return membersInjectorStore.get(typeLiteral, errors);
    } catch (ErrorsException e) {
      ConfigurationException exception =
          new ConfigurationException(errors.merge(e.getErrors()).getMessages());
      throw exception;
    }
  }

  @Override
  public <T> MembersInjector<T> getMembersInjector(Class<T> type) {
    return getMembersInjector(TypeLiteral.get(type));
  }

  @Override
  public <T> Provider<T> getProvider(Class<T> type) {
    return getProvider(Key.get(checkNotNull(type, "type")));
  }

  <T> Provider<T> getProviderOrThrow(final Dependency<T> dependency, Errors errors)
      throws ErrorsException {
    Key<T> key = dependency.getKey();
    BindingImpl<? extends T> binding = getBindingOrThrow(key, errors, JitLimitation.NO_JIT);
    final InternalFactory<? extends T> internalFactory = binding.getInternalFactory();

    return new Provider<T>() {
      @Override
      public T get() {
        InternalContext currentContext = enterContext();
        try {
          T t = internalFactory.get(currentContext, dependency, false);
          return t;
        } catch (InternalProvisionException e) {
          throw e.addSource(dependency).toProvisionException();
        } finally {
          currentContext.close();
        }
      }

      @Override
      public String toString() {
        return internalFactory.toString();
      }
    };
  }

  @Override
  public <T> Provider<T> getProvider(final Key<T> key) {
    checkNotNull(key, "key");
    Errors errors = new Errors(key);
    try {
      Provider<T> result = getProviderOrThrow(Dependency.get(key), errors);
      errors.throwIfNewErrors(0);
      return result;
    } catch (ErrorsException e) {
      ConfigurationException exception =
          new ConfigurationException(errors.merge(e.getErrors()).getMessages());
      throw exception;
    }
  }

  @Override
  public <T> T getInstance(Key<T> key) {
    return getProvider(key).get();
  }

  @Override
  public <T> T getInstance(Class<T> type) {
    return getProvider(type).get();
  }

  /**
   * Holds Object[] as a mutable wrapper, rather than InternalContext, since array operations are
   * faster than ThreadLocal.set() / .get() operations.
   *
   * <p>Holds Object[] rather than InternalContext[], since localContext never gets cleaned up at
   * any point. This could lead to problems when, for example, an OSGI application is reloaded, the
   * InjectorImpl is destroyed, but the thread that the injector runs on is kept alive. In such a
   * case, ThreadLocal itself would hold on to a reference to localContext, which would hold on to
   * the old InternalContext.class object, which would hold on to the old classloader that loaded
   * that class, and so on.
   */
  private final ThreadLocal<Object[]> localContext;

  /** Only to be called by the {@link SingletonScope} provider. */
  InternalContext getLocalContext() {
    return (InternalContext) localContext.get()[0];
  }

  /**
   * Looks up thread local context and {@link InternalContext#enter() enters} it or creates a new
   * context if necessary.
   *
   * <p>All callers of this are responsible for calling {@link InternalContext#close()}. Typical
   * usage should look like:
   *
   * <pre>{@code
   * InternalContext ctx = injector.enterContext();
   * try {
   *   ... use ctx ...
   * } finally {
   *   ctx.close();
   * }
   * }</pre>
   */
  InternalContext enterContext() {
    Object[] reference = localContext.get();
    if (reference == null) {
      reference = new Object[1];
      localContext.set(reference);
    }
    InternalContext ctx = (InternalContext) reference[0];
    if (ctx == null) {
      reference[0] = ctx = new InternalContext(options, reference);
    } else {
      ctx.enter();
    }
    return ctx;
  }

  @Override
  public String toString() {
    return MoreObjects.toStringHelper(Injector.class)
        .add("bindings", bindingData.getExplicitBindingsThisLevel().values())
        .toString();
  }
}<|MERGE_RESOLUTION|>--- conflicted
+++ resolved
@@ -847,7 +847,6 @@
         // If the binding would be forbidden here but allowed in a parent, report an error instead
         throw errors.jitDisabledInParent(key).toException();
       }
-<<<<<<< HEAD
       if (!childHasLinkedBind) {
         try {
           return parent.createJustInTimeBindingRecursive(
@@ -856,18 +855,7 @@
               jitDisabled,
               parent.options.jitDisabled ? JitLimitation.NO_JIT : jitType);
         } catch (ErrorsException ignored) {
-        }
-=======
-
-      try {
-        return parent.createJustInTimeBindingRecursive(
-            key,
-            new Errors(),
-            jitDisabled,
-            parent.options.jitDisabled ? JitLimitation.NO_JIT : jitType);
-      } catch (ErrorsException ignored) {
         // TODO(b/160910914): Why are ErrorsExceptions ignored?
->>>>>>> 338d0039
       }
     }
 
