/**
 * Copyright (C) 2007 Google Inc.
 *
 * Licensed under the Apache License, Version 2.0 (the "License");
 * you may not use this file except in compliance with the License.
 * You may obtain a copy of the License at
 *
 * http://www.apache.org/licenses/LICENSE-2.0
 *
 * Unless required by applicable law or agreed to in writing, software
 * distributed under the License is distributed on an "AS IS" BASIS,
 * WITHOUT WARRANTIES OR CONDITIONS OF ANY KIND, either express or implied.
 * See the License for the specific language governing permissions and
 * limitations under the License.
 */

package com.google.inject.spi;

import static com.google.inject.Asserts.assertContains;
import static java.lang.annotation.RetentionPolicy.RUNTIME;

import java.lang.annotation.ElementType;
import java.lang.annotation.Retention;
import java.lang.annotation.Target;
import java.util.Collection;
import java.util.List;
import java.util.Set;
import java.util.concurrent.atomic.AtomicReference;
import java.util.logging.Logger;

import junit.framework.TestCase;

import com.google.common.collect.ImmutableList;
import com.google.common.collect.ImmutableSet;
import com.google.inject.Binder;
import com.google.inject.Binding;
import com.google.inject.BindingAnnotation;
import com.google.inject.CreationException;
import com.google.inject.Guice;
import com.google.inject.Inject;
import com.google.inject.Injector;
import com.google.inject.Key;
import com.google.inject.Provides;
import com.google.inject.Singleton;
import com.google.inject.Stage;
<<<<<<< HEAD
import com.google.inject.config.AbstractModule;
import com.google.inject.config.Module;
=======
>>>>>>> 76be88e8
import com.google.inject.internal.ProviderMethod;
import com.google.inject.internal.ProviderMethodsModule;
import com.google.inject.name.Named;
import com.google.inject.name.Names;
import com.google.inject.util.Types;

<<<<<<< HEAD
=======
import junit.framework.TestCase;

import java.lang.annotation.ElementType;
import java.lang.annotation.Retention;
import java.lang.annotation.Target;
import java.util.ArrayList;
import java.util.Collection;
import java.util.List;
import java.util.Set;
import java.util.concurrent.atomic.AtomicReference;
import java.util.logging.Logger;

>>>>>>> 76be88e8
/**
 * @author crazybob@google.com (Bob Lee)
 */
public class ProviderMethodsTest extends TestCase implements Module {

  @SuppressWarnings("unchecked")
  public void testProviderMethods() {
    Injector injector = Guice.createInjector(this);

    Bob bob = injector.getInstance(Bob.class);
    assertEquals("A Bob", bob.getName());

    Bob clone = injector.getInstance(Bob.class);
    assertEquals("A Bob", clone.getName());

    assertNotSame(bob, clone);
    assertSame(bob.getDaughter(), clone.getDaughter());

    Key soleBobKey = Key.get(Bob.class, Sole.class);
    assertSame(
        injector.getInstance(soleBobKey),
        injector.getInstance(soleBobKey)
    );
  }

  public void configure(Binder binder) {}

  interface Bob {
    String getName();
    Dagny getDaughter();
  }

  interface Dagny {
    int getAge();
  }

  @Provides
  Bob provideBob(final Dagny dagny) {
    return new Bob() {
      public String getName() {
        return "A Bob";
      }

      public Dagny getDaughter() {
        return dagny;
      }
    };
  }

  @Provides
  @Singleton
  @Sole
  Bob provideSoleBob(final Dagny dagny) {
    return new Bob() {
      public String getName() {
        return "Only Bob";
      }

      public Dagny getDaughter() {
        return dagny;
      }
    };
  }

  @Provides
  @Singleton
  Dagny provideDagny() {
    return new Dagny() {
      public int getAge() {
        return 1;
      }
    };
  }

  @Retention(RUNTIME)
  @Target({ ElementType.FIELD, ElementType.PARAMETER, ElementType.METHOD })
  @BindingAnnotation
  @interface Sole {}



// We'll have to make getProvider() support circular dependencies before this
// will work.
//
//  public void testCircularDependency() {
//    Injector injector = Guice.createInjector(new Module() {
//      public void configure(Binder binder) {
//        binder.install(ProviderMethods.from(ProviderMethodsTest.this));
//      }
//    });
//
//    Foo foo = injector.getInstance(Foo.class);
//    assertEquals(5, foo.getI());
//    assertEquals(10, foo.getBar().getI());
//    assertEquals(5, foo.getBar().getFoo().getI());
//  }
//
//  interface Foo {
//    Bar getBar();
//    int getI();
//  }
//
//  interface Bar {
//    Foo getFoo();
//    int getI();
//  }
//
//  @Provides Foo newFoo(final Bar bar) {
//    return new Foo() {
//
//      public Bar getBar() {
//        return bar;
//      }
//
//      public int getI() {
//        return 5;
//      }
//    };
//  }
//
//  @Provides Bar newBar(final Foo foo) {
//    return new Bar() {
//
//      public Foo getFoo() {
//        return foo;
//      }
//
//      public int getI() {
//        return 10;
//      }
//    };
//  }


  public void testMultipleBindingAnnotations() {
    try {
      Guice.createInjector(new AbstractModule() {
        @Override protected void configure() {}

        @Provides @Named("A") @Blue
        public String provideString() {
          return "a";
        }
      });
      fail();
    } catch (CreationException expected) {
      assertContains(expected.getMessage(),
          "more than one annotation annotated with @BindingAnnotation:", "Named", "Blue",
          "at " + getClass().getName(), ".provideString(ProviderMethodsTest.java:");
    }

  }

  @Retention(RUNTIME)
  @BindingAnnotation @interface Blue {}

  public void testGenericProviderMethods() {
    Injector injector = Guice.createInjector(
        new ProvideTs<String>("A", "B") {}, new ProvideTs<Integer>(1, 2) {});

    assertEquals("A", injector.getInstance(Key.get(String.class, Names.named("First"))));
    assertEquals("B", injector.getInstance(Key.get(String.class, Names.named("Second"))));
    assertEquals(ImmutableSet.of("A", "B"),
        injector.getInstance(Key.get(Types.setOf(String.class))));

    assertEquals(1, injector.getInstance(Key.get(Integer.class, Names.named("First"))).intValue());
    assertEquals(2, injector.getInstance(Key.get(Integer.class, Names.named("Second"))).intValue());
    assertEquals(ImmutableSet.of(1, 2),
        injector.getInstance(Key.get(Types.setOf(Integer.class))));
  }

  abstract class ProvideTs<T> extends AbstractModule {
    final T first;
    final T second;

    protected ProvideTs(T first, T second) {
      this.first = first;
      this.second = second;
    }

    @Override protected void configure() {}

    @Named("First") @Provides T provideFirst() {
      return first;
    }

    @Named("Second") @Provides T provideSecond() {
      return second;
    }

    @Provides Set<T> provideBoth(@Named("First") T first, @Named("Second") T second) {
      return ImmutableSet.of(first, second);
    }
  }

  public void testAutomaticProviderMethods() {
    Injector injector = Guice.createInjector((Module) new AbstractModule() {
      @Override protected void configure() { }
      private int next = 1;

      @Provides @Named("count")
      public Integer provideCount() {
        return next++;
      }
    });

    assertEquals(1, injector.getInstance(Key.get(Integer.class, Names.named("count"))).intValue());
    assertEquals(2, injector.getInstance(Key.get(Integer.class, Names.named("count"))).intValue());
    assertEquals(3, injector.getInstance(Key.get(Integer.class, Names.named("count"))).intValue());
  }

  /**
   * If the user installs provider methods for the module manually, that shouldn't cause a double
   * binding of the provider methods' types.
   */
  public void testAutomaticProviderMethodsDoNotCauseDoubleBinding() {
    Module installsSelf = new AbstractModule() {
      @Override protected void configure() {
        install(this);
        bind(Integer.class).toInstance(5);
      }
      @Provides public String provideString(Integer count) {
        return "A" + count;
      }
    };

    Injector injector = Guice.createInjector(installsSelf);
    assertEquals("A5", injector.getInstance(String.class));
  }

  public void testWildcardProviderMethods() {
    final List<String> strings = ImmutableList.of("A", "B", "C");
    final List<Number> numbers = ImmutableList.<Number>of(1, 2, 3);

    Injector injector = Guice.createInjector(new AbstractModule() {
      @Override protected void configure() {
        @SuppressWarnings("unchecked")
        Key<List<? super Integer>> listOfSupertypesOfInteger = (Key<List<? super Integer>>)
            Key.get(Types.listOf(Types.supertypeOf(Integer.class)));
        bind(listOfSupertypesOfInteger).toInstance(numbers);
      }
      @Provides public List<? extends CharSequence> provideCharSequences() {
        return strings;
      }
      @Provides public Class<?> provideType() {
        return Float.class;
      }
    });

    assertSame(strings, injector.getInstance(HasWildcardInjection.class).charSequences);
    assertSame(numbers, injector.getInstance(HasWildcardInjection.class).numbers);
    assertSame(Float.class, injector.getInstance(HasWildcardInjection.class).type);
  }

  static class HasWildcardInjection {
    @Inject List<? extends CharSequence> charSequences;
    @Inject List<? super Integer> numbers;
    @Inject Class<?> type;
  }

  public void testProviderMethodDependenciesAreExposed() {
    Injector injector = Guice.createInjector(new AbstractModule() {
      @Override protected void configure() {
        bind(Integer.class).toInstance(50);
        bindConstant().annotatedWith(Names.named("units")).to("Kg");
      }
      @Provides @Named("weight") String provideWeight(Integer count, @Named("units") String units) {
        return count + units;
      }
    });

    ProviderInstanceBinding<?> binding = (ProviderInstanceBinding<?>) injector.getBinding(
        Key.get(String.class, Names.named("weight")));
    assertEquals(ImmutableSet.<Dependency<?>>of(Dependency.get(Key.get(Integer.class)),
        Dependency.get(Key.get(String.class, Names.named("units")))),
        binding.getDependencies());
  }

  public void testNonModuleProviderMethods() {
    final Object methodsObject = new Object() {
      @Provides @Named("foo") String provideFoo() {
        return "foo-value";
      }
    };

    Module module = new AbstractModule() {
      @Override protected void configure() {
        install(ProviderMethodsModule.forObject(methodsObject));
      }
    };

    Injector injector = Guice.createInjector(module);

    Key<String> key = Key.get(String.class, Names.named("foo"));
    assertEquals("foo-value", injector.getInstance(key));

    // Test the provider method object itself. This makes sure getInstance works, since GIN uses it
    List<Element> elements = Elements.getElements(module);
    assertEquals(1, elements.size());

    Element element = elements.get(0);
    assertTrue(element + " instanceof ProviderInstanceBinding",
        element instanceof ProviderInstanceBinding);

    ProviderInstanceBinding binding = (ProviderInstanceBinding) element;
<<<<<<< HEAD
    javax.inject.Provider provider = binding.getUserSuppliedProvider();
    assertTrue(ProviderMethod.class.isAssignableFrom(provider.getClass()));
    assertEquals(methodsObject, ((ProviderMethod) provider).getInstance());
=======
    javax.inject.Provider provider = binding.getUserSuppliedProvider();    
    assertTrue(provider instanceof ProviderMethod);
    assertEquals(methodsObject, ((ProviderMethod) provider).getInstance());    
>>>>>>> 76be88e8
    assertSame(provider, binding.getProviderInstance());
  }

  public void testVoidProviderMethods() {
    try {
      Guice.createInjector(new AbstractModule() {
        @Override protected void configure() {}

        @Provides void provideFoo() {}
      });
      fail();
    } catch (CreationException expected) {
      assertContains(expected.getMessage(),
          "1) Provider methods must return a value. Do not return void.",
          getClass().getName(), ".provideFoo(ProviderMethodsTest.java:");
    }
  }

  public void testInjectsJustOneLogger() {
    AtomicReference<Logger> loggerRef = new AtomicReference<Logger>();
    Injector injector = Guice.createInjector(new FooModule(loggerRef));

    assertNull(loggerRef.get());
    injector.getInstance(Integer.class);
    Logger lastLogger = loggerRef.getAndSet(null);
    assertNotNull(lastLogger);
    injector.getInstance(Integer.class);
    assertSame(lastLogger, loggerRef.get());

    assertEquals(FooModule.class.getName() + ".foo", lastLogger.getName());
  }

  private static class FooModule extends AbstractModule {
    private final AtomicReference<Logger> loggerRef;

    public FooModule(AtomicReference<Logger> loggerRef) {
      this.loggerRef = loggerRef;
    }

    @Override protected void configure() {}

    @SuppressWarnings("unused")
    @Provides Integer foo(Logger logger) {
      loggerRef.set(logger);
      return 42;
    }
  }

  public void testSpi() throws Exception {
    Module m1 = new AbstractModule() {
      @Override protected void configure() {}
      @Provides @Named("foo") String provideFoo(Integer dep) { return "foo"; }
    };
    Module m2 = new AbstractModule() {
      @Override protected void configure() {}
      @Provides Integer provideInt(@Named("foo") String dep) { return 42; }
    };
    Injector injector = Guice.createInjector(m1, m2);

    Binding<String> stringBinding =
        injector.getBinding(Key.get(String.class, Names.named("foo")));
    ProvidesMethodBinding<String> stringMethod =
        stringBinding.acceptTargetVisitor(new BindingCapturer<String>());
    assertEquals(m1, stringMethod.getEnclosingInstance());
    assertEquals(m1.getClass().getDeclaredMethod("provideFoo", Integer.class),
        stringMethod.getMethod());
    assertEquals(((HasDependencies) stringBinding).getDependencies(),
        stringMethod.getDependencies());
    assertEquals(Key.get(String.class, Names.named("foo")), stringMethod.getKey());

    Binding<Integer> intBinding = injector.getBinding(Integer.class);
    ProvidesMethodBinding<Integer> intMethod =
        intBinding.acceptTargetVisitor(new BindingCapturer<Integer>());
    assertEquals(m2, intMethod.getEnclosingInstance());
    assertEquals(m2.getClass().getDeclaredMethod("provideInt", String.class),
        intMethod.getMethod());
    assertEquals(((HasDependencies) intBinding).getDependencies(),
        intMethod.getDependencies());
    assertEquals(Key.get(Integer.class), intMethod.getKey());

  }

  private static class BindingCapturer<T> extends DefaultBindingTargetVisitor<T, ProvidesMethodBinding<T>>
      implements ProvidesMethodTargetVisitor<T, ProvidesMethodBinding<T>> {

    @SuppressWarnings("unchecked")
    public ProvidesMethodBinding<T> visit(
        ProvidesMethodBinding<? extends T> providesMethodBinding) {
      return (ProvidesMethodBinding<T>)providesMethodBinding;
    }

    @Override protected ProvidesMethodBinding<T> visitOther(Binding<? extends T> binding) {
      throw new IllegalStateException("unexpected visit of: " + binding);
    }
  }

  public void testProvidesMethodVisibility() {
    Injector injector = Guice.createInjector(new VisibilityModule());

    assertEquals(42, injector.getInstance(Integer.class).intValue());
    assertEquals(42L, injector.getInstance(Long.class).longValue());
    assertEquals(42D, injector.getInstance(Double.class).doubleValue());
    assertEquals(42F, injector.getInstance(Float.class).floatValue());
  }

  private static class VisibilityModule extends AbstractModule {
    @Override protected void configure() {}

    @SuppressWarnings("unused")
    @Provides Integer foo() {
      return 42;
    }

    @SuppressWarnings("unused")
    @Provides private Long bar() {
      return 42L;
    }

    @SuppressWarnings("unused")
    @Provides protected Double baz() {
      return 42D;
    }

    @SuppressWarnings("unused")
    @Provides public Float quux() {
      return 42F;
    }
  }

  public void testProvidesMethodInheritenceHierarchy() {
    try {
      Guice.createInjector(new Sub1Module(), new Sub2Module());
      fail("Expected injector creation failure");
    } catch (CreationException expected) {
      // both of our super class bindings cause errors
      assertContains(expected.getMessage(),
          "A binding to java.lang.Long was already configured",
          "A binding to java.lang.Integer was already configured");
    }
  }

  public void testProvidesMethodsDefinedInSuperClass() {
    Injector injector = Guice.createInjector(new Sub1Module());
    assertEquals(42, injector.getInstance(Integer.class).intValue());
    assertEquals(42L, injector.getInstance(Long.class).longValue());
    assertEquals(42D, injector.getInstance(Double.class).doubleValue());
  }

  private static class BaseModule extends AbstractModule {
    @Override protected void configure() {}

    @Provides Integer foo() {
      return 42;
    }

    @Provides Long bar() {
      return 42L;
    }
  }

  private static class Sub1Module extends BaseModule {
    @Provides Double baz() {
      return 42D;
    }
  }

  private static class Sub2Module extends BaseModule {
    @Provides Float quux() {
      return 42F;
    }
  }

  /*if[AOP]*/
  public void testShareFastClass() {
    CallerInspecterModule module = new CallerInspecterModule();
    Guice.createInjector(Stage.PRODUCTION, module);
    assertEquals(module.fooCallerClass, module.barCallerClass);
    assertTrue(module.fooCallerClass.contains("$$FastClassByGuice$$"));
  }

  private static class CallerInspecterModule extends AbstractModule {
    // start them off as unequal
    String barCallerClass = "not_set_bar";
    String fooCallerClass = "not_set_foo";

    @Override protected void configure() {}

    @Provides @Singleton Integer foo() {
      fooCallerClass = new Exception().getStackTrace()[1].getClassName();
      return 42;
    }

    @Provides @Singleton Long bar() {
      barCallerClass = new Exception().getStackTrace()[1].getClassName();
      return 42L;
    }
  }

  public void testShareFastClassWithSuperClass() {
    CallerInspecterSubClassModule module = new CallerInspecterSubClassModule();
    Guice.createInjector(Stage.PRODUCTION, module);
    assertEquals("Expected provider methods in the same class to share fastclass classes",
        module.fooCallerClass, module.barCallerClass);
    assertFalse(
        "Did not expect provider methods in the subclasses to share fastclass classes "
            + "with their parent classes",
        module.bazCallerClass.equals(module.barCallerClass));
  }


  private static class CallerInspecterSubClassModule extends CallerInspecterModule {
    String bazCallerClass;

    @Override protected void configure() {}

    @Provides @Singleton Double baz() {
      bazCallerClass = new Exception().getStackTrace()[1].getClassName();
      return 42D;
    }
  }
  /*end[AOP]*/

<<<<<<< HEAD
  // Test the behavior of provider methods when they are overridden
  public void testOverrideProviderMethod() {
=======
  static class SuperClassModule extends AbstractModule {
    @Override protected void configure() {}
    @Provides Number providerMethod() {
      return 1D;
    }
    @Provides @Named("rawlist") List rawProvider(@Named("list") List<String> f) {
      return f;
    }

    @Provides @Named("unrawlist") List<String> rawParameterProvider(@Named("rawlist") List f) {
      return f;
    }
    
    @Provides @Named("list") List<String> annotatedGenericProviderMethod() {
      return new ArrayList<String>();
    }
    @Provides @Named("collection") Collection<String> annotatedGenericParameterProviderMethod(
        @Named("list") List<String> foo) {
      return foo;
    }
    @Provides private String privateProviderMethod() {
      return "hello";
    }
  }

  public void testOverrideProviderMethod_overrideHasProvides() {
    class SubClassModule extends SuperClassModule {
      @Override @Provides Number providerMethod() {
        return 2D;
      }
    }
>>>>>>> 76be88e8
    try {
      Guice.createInjector(new SubClassModule());
      fail();
    } catch (CreationException e) {
      assertContains(e.getMessage(), 
          "Overriding @Provides methods is not allowed.",
          "@Provides method: " + SuperClassModule.class.getName() + ".providerMethod()",
          "overridden by: " + SubClassModule.class.getName() + ".providerMethod()");
    }
  }

  public void testOverrideProviderMethod_overrideHasProvides_withNewAnnotation() {
    class SubClassModule extends SuperClassModule {
      @Override @Provides @Named("foo") Number providerMethod() {
        return 2D;
      }
<<<<<<< HEAD
    });
    assertEquals(2L, injector.getInstance(Long.class).longValue());

    injector = Guice.createInjector(Stage.PRODUCTION, new SuperClassModule() {
      @Override ImmutableSet<String> covariantReturnOverrideWithoutProvides() {
        return ImmutableSet.of("subset");
      }
    });
    assertEquals(ImmutableSet.of("subset"),
        injector.getInstance(new Key<Collection<String>>() {}));
    // This is super weird since two keys get bound to the same method.
    // TODO(sameb): make this throw an exception at configure() time!
    injector = Guice.createInjector(Stage.PRODUCTION, new SuperClassModule() {
      @Override
      @Provides
      String covariantReturnOverrideWithProvides() {
=======
    }
    try {
      Guice.createInjector(new SubClassModule());
      fail();
    } catch (CreationException e) {
      assertContains(e.getMessage(), 
          "Overriding @Provides methods is not allowed.",
          "@Provides method: " + SuperClassModule.class.getName() + ".providerMethod()",
          "overridden by: " + SubClassModule.class.getName() + ".providerMethod()");
    }
  }

  public void testOverrideProviderMethod_overrideDoesntHaveProvides() {
    class SubClassModule extends SuperClassModule {
      @Override Number providerMethod() {
        return 2D;
      }
    }
    try {
      Guice.createInjector(new SubClassModule());
      fail();
    } catch (CreationException e) {
      assertContains(e.getMessage(), 
          "Overriding @Provides methods is not allowed.",
          "@Provides method: " + SuperClassModule.class.getName() + ".providerMethod()",
          "overridden by: " + SubClassModule.class.getName() + ".providerMethod()");
    }
  }
  public void testOverrideProviderMethod_overrideDoesntHaveProvides_withNewAnnotation() {
    class SubClassModule extends SuperClassModule {
      @Override @Named("foo") Number providerMethod() {
        return 2D;
      }
    }
    try {
      Guice.createInjector(new SubClassModule());
      fail();
    } catch (CreationException e) {
      assertContains(e.getMessage(), 
          "Overriding @Provides methods is not allowed.",
          "@Provides method: " + SuperClassModule.class.getName() + ".providerMethod()",
          "overridden by: " + SubClassModule.class.getName() + ".providerMethod()");
    }
  }
  

  public void testOverrideProviderMethod_covariantOverrideDoesntHaveProvides() {
    class SubClassModule extends SuperClassModule {
      @Override Double providerMethod() {
        return 2D;
      }
    }
    try {
      Guice.createInjector(new SubClassModule());
      fail();
    } catch (CreationException e) {
      assertContains(e.getMessage(), 
          "Overriding @Provides methods is not allowed.",
          "@Provides method: " + SuperClassModule.class.getName() + ".providerMethod()",
          "overridden by: " + SubClassModule.class.getName() + ".providerMethod()");
    }
  }

  public void testOverrideProviderMethod_covariantOverrideHasProvides() {
    class SubClassModule extends SuperClassModule {
      @Override @Provides Double providerMethod() {
        return 2D;
      }
    }
    try {
      Guice.createInjector(new SubClassModule());
      fail();
    } catch (CreationException e) {
      assertContains(e.getMessage(), 
          "Overriding @Provides methods is not allowed.",
          "@Provides method: " + SuperClassModule.class.getName() + ".providerMethod()",
          "overridden by: " + SubClassModule.class.getName() + ".providerMethod()");
    }
  }

  public void testOverrideProviderMethod_fakeOverridePrivateMethod() {
    class SubClassModule extends SuperClassModule {
      // not actually an override, just looks like it
      String privateProviderMethod() {
>>>>>>> 76be88e8
        return "sub";
      }
    }
    assertEquals("hello", Guice.createInjector(new SubClassModule()).getInstance(String.class));
  }

  public void testOverrideProviderMethod_subclassRawTypes_returnType() {
    class SubClassModule extends SuperClassModule {
      @Override List annotatedGenericProviderMethod() {
        return super.annotatedGenericProviderMethod();
      }
    }
<<<<<<< HEAD

    @Provides Long normalOverrideWithoutProvides() {
      return 1L;
=======
    try {
      Guice.createInjector(new SubClassModule());
      fail();
    } catch (CreationException e) {
      assertContains(e.getMessage(),
          "Overriding @Provides methods is not allowed.",
          "@Provides method: " + SuperClassModule.class.getName()
              + ".annotatedGenericProviderMethod()",
          "overridden by: " + SubClassModule.class.getName() + ".annotatedGenericProviderMethod()");
>>>>>>> 76be88e8
    }
  }

  public void testOverrideProviderMethod_subclassRawTypes_parameterType() {
    class SubClassModule extends SuperClassModule {
      @Override Collection<String> annotatedGenericParameterProviderMethod(List foo) {
        return super.annotatedGenericParameterProviderMethod(foo);
      }
    }
<<<<<<< HEAD

    @Provides Collection<String> covariantReturnOverrideWithoutProvides() {
      return ImmutableList.of("baselist");
=======
    try {
      Guice.createInjector(new SubClassModule());
      fail();
    } catch (CreationException e) {
      assertContains(e.getMessage(), 
          "Overriding @Provides methods is not allowed.",
          "@Provides method: " + SuperClassModule.class.getName() 
              + ".annotatedGenericParameterProviderMethod()",
          "overridden by: " + SubClassModule.class.getName() 
              + ".annotatedGenericParameterProviderMethod()");
    }
  }

  public void testOverrideProviderMethod_superclassRawTypes_returnType() {
    class SubClassModule extends SuperClassModule {
      // remove the rawtype from the override
      @Override List<String> rawProvider(List<String> f) {
        return f;
      }
    }
    try {
      Guice.createInjector(new SubClassModule());
      fail();
    } catch (CreationException e) {
      assertContains(e.getMessage(), 
          "Overriding @Provides methods is not allowed.",
          "@Provides method: " + SuperClassModule.class.getName() + ".rawProvider()",
          "overridden by: " + SubClassModule.class.getName() + ".rawProvider()");
    }
  }

  abstract static class GenericSuperModule<T> extends AbstractModule {
    @Provides String provide(T thing) {
      return thing.toString();
    }
  }

  // This is a tricky case where signatures don't match, but it is an override (facilitated via a
  // bridge method)
  public void testOverrideProviderMethod_erasureBasedOverrides() {
    class SubClassModule extends GenericSuperModule<Integer> {
      @Override String provide(Integer thing) {
        return thing.toString();
      }

      @Override protected void configure() {
        bind(Integer.class).toInstance(3);
      }
    }
    try {
      Guice.createInjector(new SubClassModule());
      fail();
    } catch (CreationException e) {
      assertContains(e.getMessage(),
          "Overriding @Provides methods is not allowed.",
          "@Provides method: " + GenericSuperModule.class.getName() + ".provide()",
          "overridden by: " + SubClassModule.class.getName() + ".provide()");
>>>>>>> 76be88e8
    }
  }

  class RestrictedSuper extends AbstractModule {
    @Provides public String provideFoo() { return "foo"; }
    @Override protected void configure() {}
  }

  public class ExposedSub extends RestrictedSuper {}

  public void testOverrideProviderMethod_increasedVisibility() {
    // ensure we don't detect the synthetic provideFoo method in ExposedSub as an override (it is,
    // but since it is synthetic it would be annoying to throw an error on it).
    assertEquals("foo", Guice.createInjector(new ExposedSub()).getInstance(String.class));
  }

  interface ProviderInterface<T> {
    T getT();
  }

  static class ModuleImpl extends AbstractModule implements ProviderInterface<String> {
    @Override protected void configure() {}
    @Provides public String getT() {
      return "string";
    }
    @Provides public Object getObject() {
      return new Object();
    }
    /* javac will synthesize a bridge method for getT with the types erased, equivalent to:
     * @Provides public Object getT() { ... }
     */
  }

  public void testIgnoreSyntheticBridgeMethods() {
    Guice.createInjector(new ModuleImpl());
  }
}<|MERGE_RESOLUTION|>--- conflicted
+++ resolved
@@ -19,19 +19,9 @@
 import static com.google.inject.Asserts.assertContains;
 import static java.lang.annotation.RetentionPolicy.RUNTIME;
 
-import java.lang.annotation.ElementType;
-import java.lang.annotation.Retention;
-import java.lang.annotation.Target;
-import java.util.Collection;
-import java.util.List;
-import java.util.Set;
-import java.util.concurrent.atomic.AtomicReference;
-import java.util.logging.Logger;
-
-import junit.framework.TestCase;
-
 import com.google.common.collect.ImmutableList;
 import com.google.common.collect.ImmutableSet;
+import com.google.inject.config.AbstractModule;
 import com.google.inject.Binder;
 import com.google.inject.Binding;
 import com.google.inject.BindingAnnotation;
@@ -40,22 +30,16 @@
 import com.google.inject.Inject;
 import com.google.inject.Injector;
 import com.google.inject.Key;
+import com.google.inject.config.Module;
 import com.google.inject.Provides;
 import com.google.inject.Singleton;
 import com.google.inject.Stage;
-<<<<<<< HEAD
-import com.google.inject.config.AbstractModule;
-import com.google.inject.config.Module;
-=======
->>>>>>> 76be88e8
 import com.google.inject.internal.ProviderMethod;
 import com.google.inject.internal.ProviderMethodsModule;
 import com.google.inject.name.Named;
 import com.google.inject.name.Names;
 import com.google.inject.util.Types;
 
-<<<<<<< HEAD
-=======
 import junit.framework.TestCase;
 
 import java.lang.annotation.ElementType;
@@ -68,7 +52,6 @@
 import java.util.concurrent.atomic.AtomicReference;
 import java.util.logging.Logger;
 
->>>>>>> 76be88e8
 /**
  * @author crazybob@google.com (Bob Lee)
  */
@@ -228,7 +211,7 @@
   public void testGenericProviderMethods() {
     Injector injector = Guice.createInjector(
         new ProvideTs<String>("A", "B") {}, new ProvideTs<Integer>(1, 2) {});
-
+    
     assertEquals("A", injector.getInstance(Key.get(String.class, Names.named("First"))));
     assertEquals("B", injector.getInstance(Key.get(String.class, Names.named("Second"))));
     assertEquals(ImmutableSet.of("A", "B"),
@@ -263,7 +246,7 @@
       return ImmutableSet.of(first, second);
     }
   }
-
+  
   public void testAutomaticProviderMethods() {
     Injector injector = Guice.createInjector((Module) new AbstractModule() {
       @Override protected void configure() { }
@@ -298,7 +281,7 @@
     Injector injector = Guice.createInjector(installsSelf);
     assertEquals("A5", injector.getInstance(String.class));
   }
-
+  
   public void testWildcardProviderMethods() {
     final List<String> strings = ImmutableList.of("A", "B", "C");
     final List<Number> numbers = ImmutableList.<Number>of(1, 2, 3);
@@ -374,15 +357,9 @@
         element instanceof ProviderInstanceBinding);
 
     ProviderInstanceBinding binding = (ProviderInstanceBinding) element;
-<<<<<<< HEAD
-    javax.inject.Provider provider = binding.getUserSuppliedProvider();
-    assertTrue(ProviderMethod.class.isAssignableFrom(provider.getClass()));
-    assertEquals(methodsObject, ((ProviderMethod) provider).getInstance());
-=======
     javax.inject.Provider provider = binding.getUserSuppliedProvider();    
     assertTrue(provider instanceof ProviderMethod);
     assertEquals(methodsObject, ((ProviderMethod) provider).getInstance());    
->>>>>>> 76be88e8
     assertSame(provider, binding.getProviderInstance());
   }
 
@@ -395,29 +372,29 @@
       });
       fail();
     } catch (CreationException expected) {
-      assertContains(expected.getMessage(),
+      assertContains(expected.getMessage(), 
           "1) Provider methods must return a value. Do not return void.",
           getClass().getName(), ".provideFoo(ProviderMethodsTest.java:");
     }
   }
-
+  
   public void testInjectsJustOneLogger() {
     AtomicReference<Logger> loggerRef = new AtomicReference<Logger>();
     Injector injector = Guice.createInjector(new FooModule(loggerRef));
-
+    
     assertNull(loggerRef.get());
     injector.getInstance(Integer.class);
     Logger lastLogger = loggerRef.getAndSet(null);
     assertNotNull(lastLogger);
     injector.getInstance(Integer.class);
     assertSame(lastLogger, loggerRef.get());
-
+    
     assertEquals(FooModule.class.getName() + ".foo", lastLogger.getName());
   }
-
+  
   private static class FooModule extends AbstractModule {
     private final AtomicReference<Logger> loggerRef;
-
+    
     public FooModule(AtomicReference<Logger> loggerRef) {
       this.loggerRef = loggerRef;
     }
@@ -430,7 +407,7 @@
       return 42;
     }
   }
-
+  
   public void testSpi() throws Exception {
     Module m1 = new AbstractModule() {
       @Override protected void configure() {}
@@ -441,7 +418,7 @@
       @Provides Integer provideInt(@Named("foo") String dep) { return 42; }
     };
     Injector injector = Guice.createInjector(m1, m2);
-
+    
     Binding<String> stringBinding =
         injector.getBinding(Key.get(String.class, Names.named("foo")));
     ProvidesMethodBinding<String> stringMethod =
@@ -452,7 +429,7 @@
     assertEquals(((HasDependencies) stringBinding).getDependencies(),
         stringMethod.getDependencies());
     assertEquals(Key.get(String.class, Names.named("foo")), stringMethod.getKey());
-
+    
     Binding<Integer> intBinding = injector.getBinding(Integer.class);
     ProvidesMethodBinding<Integer> intMethod =
         intBinding.acceptTargetVisitor(new BindingCapturer<Integer>());
@@ -462,21 +439,21 @@
     assertEquals(((HasDependencies) intBinding).getDependencies(),
         intMethod.getDependencies());
     assertEquals(Key.get(Integer.class), intMethod.getKey());
-
-  }
-
+    
+  }
+  
   private static class BindingCapturer<T> extends DefaultBindingTargetVisitor<T, ProvidesMethodBinding<T>>
       implements ProvidesMethodTargetVisitor<T, ProvidesMethodBinding<T>> {
-
+    
     @SuppressWarnings("unchecked")
     public ProvidesMethodBinding<T> visit(
         ProvidesMethodBinding<? extends T> providesMethodBinding) {
       return (ProvidesMethodBinding<T>)providesMethodBinding;
     }
-
+    
     @Override protected ProvidesMethodBinding<T> visitOther(Binding<? extends T> binding) {
       throw new IllegalStateException("unexpected visit of: " + binding);
-    }
+    }    
   }
 
   public void testProvidesMethodVisibility() {
@@ -518,7 +495,7 @@
       fail("Expected injector creation failure");
     } catch (CreationException expected) {
       // both of our super class bindings cause errors
-      assertContains(expected.getMessage(),
+      assertContains(expected.getMessage(), 
           "A binding to java.lang.Long was already configured",
           "A binding to java.lang.Integer was already configured");
     }
@@ -571,12 +548,12 @@
     @Override protected void configure() {}
 
     @Provides @Singleton Integer foo() {
-      fooCallerClass = new Exception().getStackTrace()[1].getClassName();
+      this.fooCallerClass = new Exception().getStackTrace()[1].getClassName();
       return 42;
     }
 
     @Provides @Singleton Long bar() {
-      barCallerClass = new Exception().getStackTrace()[1].getClassName();
+      this.barCallerClass = new Exception().getStackTrace()[1].getClassName();
       return 42L;
     }
   }
@@ -584,14 +561,14 @@
   public void testShareFastClassWithSuperClass() {
     CallerInspecterSubClassModule module = new CallerInspecterSubClassModule();
     Guice.createInjector(Stage.PRODUCTION, module);
-    assertEquals("Expected provider methods in the same class to share fastclass classes",
+    assertEquals("Expected provider methods in the same class to share fastclass classes", 
         module.fooCallerClass, module.barCallerClass);
     assertFalse(
         "Did not expect provider methods in the subclasses to share fastclass classes "
             + "with their parent classes",
         module.bazCallerClass.equals(module.barCallerClass));
   }
-
+  
 
   private static class CallerInspecterSubClassModule extends CallerInspecterModule {
     String bazCallerClass;
@@ -599,16 +576,12 @@
     @Override protected void configure() {}
 
     @Provides @Singleton Double baz() {
-      bazCallerClass = new Exception().getStackTrace()[1].getClassName();
+      this.bazCallerClass = new Exception().getStackTrace()[1].getClassName();
       return 42D;
     }
   }
   /*end[AOP]*/
 
-<<<<<<< HEAD
-  // Test the behavior of provider methods when they are overridden
-  public void testOverrideProviderMethod() {
-=======
   static class SuperClassModule extends AbstractModule {
     @Override protected void configure() {}
     @Provides Number providerMethod() {
@@ -640,7 +613,6 @@
         return 2D;
       }
     }
->>>>>>> 76be88e8
     try {
       Guice.createInjector(new SubClassModule());
       fail();
@@ -657,24 +629,6 @@
       @Override @Provides @Named("foo") Number providerMethod() {
         return 2D;
       }
-<<<<<<< HEAD
-    });
-    assertEquals(2L, injector.getInstance(Long.class).longValue());
-
-    injector = Guice.createInjector(Stage.PRODUCTION, new SuperClassModule() {
-      @Override ImmutableSet<String> covariantReturnOverrideWithoutProvides() {
-        return ImmutableSet.of("subset");
-      }
-    });
-    assertEquals(ImmutableSet.of("subset"),
-        injector.getInstance(new Key<Collection<String>>() {}));
-    // This is super weird since two keys get bound to the same method.
-    // TODO(sameb): make this throw an exception at configure() time!
-    injector = Guice.createInjector(Stage.PRODUCTION, new SuperClassModule() {
-      @Override
-      @Provides
-      String covariantReturnOverrideWithProvides() {
-=======
     }
     try {
       Guice.createInjector(new SubClassModule());
@@ -759,7 +713,6 @@
     class SubClassModule extends SuperClassModule {
       // not actually an override, just looks like it
       String privateProviderMethod() {
->>>>>>> 76be88e8
         return "sub";
       }
     }
@@ -772,11 +725,6 @@
         return super.annotatedGenericProviderMethod();
       }
     }
-<<<<<<< HEAD
-
-    @Provides Long normalOverrideWithoutProvides() {
-      return 1L;
-=======
     try {
       Guice.createInjector(new SubClassModule());
       fail();
@@ -786,7 +734,6 @@
           "@Provides method: " + SuperClassModule.class.getName()
               + ".annotatedGenericProviderMethod()",
           "overridden by: " + SubClassModule.class.getName() + ".annotatedGenericProviderMethod()");
->>>>>>> 76be88e8
     }
   }
 
@@ -796,11 +743,6 @@
         return super.annotatedGenericParameterProviderMethod(foo);
       }
     }
-<<<<<<< HEAD
-
-    @Provides Collection<String> covariantReturnOverrideWithoutProvides() {
-      return ImmutableList.of("baselist");
-=======
     try {
       Guice.createInjector(new SubClassModule());
       fail();
@@ -858,7 +800,6 @@
           "Overriding @Provides methods is not allowed.",
           "@Provides method: " + GenericSuperModule.class.getName() + ".provide()",
           "overridden by: " + SubClassModule.class.getName() + ".provide()");
->>>>>>> 76be88e8
     }
   }
 
