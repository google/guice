<?xml version="1.0" encoding="UTF-8"?>

<!--
Copyright (c) 2006 Google, Inc. All rights reserved.

This program is licensed to you under the Apache License Version 2.0,
and you may not use this file except in compliance with the Apache License Version 2.0.
You may obtain a copy of the Apache License Version 2.0 at http://www.apache.org/licenses/LICENSE-2.0.

Unless required by applicable law or agreed to in writing,
software distributed under the Apache License Version 2.0 is distributed on an
"AS IS" BASIS, WITHOUT WARRANTIES OR CONDITIONS OF ANY KIND, either express or implied.
See the Apache License Version 2.0 for the specific language governing permissions and limitations there under.
-->

<project xmlns="http://maven.apache.org/POM/4.0.0" xmlns:xsi="http://www.w3.org/2001/XMLSchema-instance" xsi:schemaLocation="http://maven.apache.org/POM/4.0.0 http://maven.apache.org/maven-v4_0_0.xsd">

  <modelVersion>4.0.0</modelVersion>

  <parent>
    <groupId>com.google</groupId>
    <artifactId>google</artifactId>
    <version>5</version>
  </parent>

  <packaging>pom</packaging>

  <groupId>com.google.inject</groupId>
  <artifactId>guice-parent</artifactId>
  <version>4.0-blender-SNAPSHOT</version>

  <name>Google Guice</name>

  <description>
    Guice is a lightweight dependency injection framework for Java 6 and above
  </description>

  <url>https://github.com/google/guice</url>
  <inceptionYear>2006</inceptionYear>

  <organization>
    <name>Google, Inc.</name>
    <url>http://www.google.com</url>
  </organization>

  <mailingLists>
    <mailingList>
      <name>Guice Users List</name>
      <archive>http://groups.google.com/group/google-guice/topics</archive>
      <subscribe>http://groups.google.com/group/google-guice/subscribe</subscribe>
      <unsubscribe>http://groups.google.com/group/google-guice/subscribe</unsubscribe>
      <post>http://groups.google.com/group/google-guice/post</post>
    </mailingList>
    <mailingList>
      <name>Guice Developers List</name>
      <archive>http://groups.google.com/group/google-guice-dev/topics</archive>
      <subscribe>http://groups.google.com/group/google-guice-dev/subscribe</subscribe>
      <unsubscribe>http://groups.google.com/group/google-guice-dev/subscribe</unsubscribe>
      <post>http://groups.google.com/group/google-guice-dev/post</post>
    </mailingList>
  </mailingLists>

  <scm>
    <connection>scm:git:git://github.com/google/guice.git</connection>
    <developerConnection>scm:git:ssh://git@github.com/google/guice.git</developerConnection>
    <url>https://github.com/google/guice</url>
  </scm>

  <issueManagement>
    <system>Google Code</system>
    <url>https://github.com/google/guice/issues/</url>
  </issueManagement>

  <ciManagement>
    <system>Travis</system>
    <url>https://travis-ci.org/google/guice</url>
  </ciManagement>

  <licenses>
    <license>
      <name>The Apache Software License, Version 2.0</name>
      <url>http://www.apache.org/licenses/LICENSE-2.0.txt</url>
      <distribution>repo</distribution>
    </license>
  </licenses>

  <distributionManagement>
    <!-- override the parent's directory to point to the canonical place, and use https. -->
    <repository>
      <id>google-releases</id>
      <url>https://oss.sonatype.org/service/local/staging/deploy/maven2/</url>
    </repository>
    <snapshotRepository>
      <id>google-snapshots</id>
      <url>https://oss.sonatype.org/content/repositories/snapshots</url>
    </snapshotRepository>
  </distributionManagement>

  <modules>
<<<<<<< HEAD
    <module>blender</module>
=======
    <module>bom</module>
>>>>>>> 0604fc74
    <module>core</module>
    <module>extensions</module>
    <!-- jdk8-tests module activated only when running under JDK8, below -->
  </modules>

  <prerequisites>
    <maven>3.0</maven>
  </prerequisites>

  <properties>
    <!--
     | The spec version of the public Guice API
    -->
    <guice.api.version>1.4</guice.api.version>
    <project.build.sourceEncoding>UTF-8</project.build.sourceEncoding>
    <!--
     | Use "-Dguice.with.jarjar=false" to build without jarjar
    -->
    <guice.with.jarjar>true</guice.with.jarjar>
    <!--
     | Use "-Dguice.with.no_aop=false" to skip the no-AOP variant
    -->
    <guice.with.no_aop>true</guice.with.no_aop>
    <gpg.skip>true</gpg.skip>
  </properties>

  <dependencyManagement>
    <dependencies>
      <dependency>
        <groupId>javax.inject</groupId>
        <artifactId>javax.inject</artifactId>
        <version>1</version>
      </dependency>
      <dependency>
        <groupId>javax.inject</groupId>
        <artifactId>javax.inject-tck</artifactId>
        <version>1</version>
      </dependency>
      <dependency>
        <groupId>aopalliance</groupId>
        <artifactId>aopalliance</artifactId>
        <version>1.0</version>
      </dependency>
      <dependency>
        <groupId>com.google.guava</groupId>
        <artifactId>guava</artifactId>
        <version>16.0.1</version>
      </dependency>
      <dependency>
        <groupId>com.google.guava</groupId>
        <artifactId>guava-testlib</artifactId>
        <version>16.0.1</version>
      </dependency>
      <dependency>
        <groupId>org.ow2.asm</groupId>
        <artifactId>asm</artifactId>
        <version>5.0.3</version>
      </dependency>
      <dependency>
        <groupId>cglib</groupId>
        <artifactId>cglib</artifactId>
        <version>3.1</version>
      </dependency>
    </dependencies>
  </dependencyManagement>

  <dependencies>
    <dependency>
      <groupId>junit</groupId>
      <artifactId>junit</artifactId>
      <version>4.11</version>
      <scope>test</scope>
    </dependency>
  </dependencies>

  <build>
    <!--
     | Ant-style directories
    -->
    <sourceDirectory>${project.basedir}/src</sourceDirectory>
    <resources>
      <resource>
        <filtering>false</filtering>
        <directory>${project.basedir}/src</directory>
        <excludes>
          <exclude>**/*.java</exclude>
        </excludes>
      </resource>
    </resources>
    <testSourceDirectory>${project.basedir}/test</testSourceDirectory>
    <testResources>
      <testResource>
        <filtering>false</filtering>
        <directory>${project.basedir}/test</directory>
        <excludes>
          <exclude>**/*.java</exclude>
        </excludes>
      </testResource>
    </testResources>
    <pluginManagement>
      <plugins>
        <!--
         | Use 'mvn license:format -N' at top of project to add missing headers
        -->
        <plugin>
          <groupId>com.mycila</groupId>
          <artifactId>license-maven-plugin</artifactId>
          <version>2.6</version>
          <configuration>
            <encoding>UTF-8</encoding>
            <header>${project.basedir}/lib/build/header.txt</header>
            <headerDefinitions>
              <headerDefinition>${project.basedir}/lib/build/header-definitions.xml</headerDefinition>
            </headerDefinitions>
            <skipExistingHeaders>true</skipExistingHeaders>
            <aggregate>true</aggregate>
            <includes>
              <include>**/*.java</include>
            </includes>
            <excludes>
              <!-- avoid touching munged/lib/test/example code -->
              <exclude>**/build/**</exclude>
              <exclude>**/target/**</exclude>
              <exclude>**/lib/**</exclude>
              <exclude>**/test/**</exclude>
              <exclude>**/example*/**</exclude>
            </excludes>
            <mapping>
              <java>JAVADOC_STYLE</java>
            </mapping>
          </configuration>
        </plugin>
        <!--
         | Standard LICENSE and NOTICE files
        -->
        <plugin>
          <artifactId>maven-remote-resources-plugin</artifactId>
          <version>1.1</version>
          <executions>
            <execution>
              <goals>
                <goal>process</goal>
              </goals>
              <configuration>
                <resourceBundles>
                  <resourceBundle>org.apache:apache-jar-resource-bundle:1.4</resourceBundle>
                </resourceBundles>
              </configuration>
            </execution>
          </executions>
        </plugin>
        <!--
         | Make sure we only use Java6 methods
        -->
        <plugin>
          <artifactId>maven-compiler-plugin</artifactId>
          <version>2.3.2</version>
          <configuration>
            <source>1.6</source>
            <target>1.6</target>
          </configuration>
        </plugin>
        <plugin>
          <groupId>org.codehaus.mojo</groupId>
          <artifactId>animal-sniffer-maven-plugin</artifactId>
          <version>1.10</version>
          <configuration>
            <signature>
              <groupId>org.codehaus.mojo.signature</groupId>
              <artifactId>java16</artifactId>
              <version>1.0</version>
            </signature>
          </configuration>
          <executions>
            <execution>
              <id>check-java-1.6-compat</id>
              <phase>process-classes</phase>
              <goals>
                <goal>check</goal>
              </goals>
            </execution>
          </executions>
        </plugin>
        <plugin>
          <artifactId>maven-surefire-plugin</artifactId>
          <version>2.5</version>
          <configuration>
            <redirectTestOutputToFile>true</redirectTestOutputToFile>
            <!--<argLine>-Dguice_include_stack_traces=OFF</argLine>-->
          </configuration>
          <executions>
            <execution>
              <id>stack-traces-off</id>
              <phase>test</phase>
              <goals><goal>test</goal></goals>
              <configuration>
                <argLine>-Dguice_include_stack_traces=OFF</argLine>
              </configuration>
            </execution>
            <execution>
              <id>stack-traces-complete</id>
              <phase>test</phase>
              <goals><goal>test</goal></goals>
              <configuration>
                <argLine>-Dguice_include_stack_traces=COMPLETE</argLine>
              </configuration>
            </execution>
            <execution>
              <id>default-test</id>
              <phase>test</phase>
              <goals><goal>test</goal></goals>
              <configuration>
                <argLine>-Dguice_include_stack_traces=ONLY_FOR_DECLARING_SOURCE</argLine>
              </configuration>
            </execution>
          </executions>
        </plugin>
        <!--
         | Shared OSGi manifest configuration
        -->
        <plugin>
          <groupId>org.apache.felix</groupId>
          <artifactId>maven-bundle-plugin</artifactId>
          <version>2.1.0</version>
          <configuration>
            <instructions>
              <module>com.google.inject</module>
              <_include>-${project.basedir}/build.properties</_include>
              <Bundle-Copyright>Copyright (C) 2006 Google Inc.</Bundle-Copyright>
              <Bundle-DocURL>https://github.com/google/guice</Bundle-DocURL>
              <Bundle-Name>${project.artifactId}</Bundle-Name>
              <Bundle-SymbolicName>$(module)</Bundle-SymbolicName>
              <Bundle-RequiredExecutionEnvironment>JavaSE-1.6</Bundle-RequiredExecutionEnvironment>
              <Import-Package>!com.google.inject.*,*</Import-Package>
              <_exportcontents>!*.internal.*,$(module).*;version=${guice.api.version}</_exportcontents>
              <_versionpolicy>$(version;==;$(@))</_versionpolicy>
              <_nouses>true</_nouses>
              <_removeheaders>
                Embed-Dependency,Embed-Transitive,
                Built-By,Tool,Created-By,Build-Jdk,
                Originally-Created-By,Archiver-Version,
                Include-Resource,Private-Package,
                Ignore-Package,Bnd-LastModified
              </_removeheaders>
            </instructions>
          </configuration>
          <executions>
            <execution>
              <phase>prepare-package</phase>
              <goals>
                <goal>manifest</goal>
              </goals>
            </execution>
          </executions>
        </plugin>
        <!--
         | Package OSGi manifest in final JAR, also create a JAR of the test classes
        -->
        <plugin>
          <artifactId>maven-jar-plugin</artifactId>
          <version>2.3.1</version>
          <configuration>
            <archive>
              <manifestFile>${project.build.outputDirectory}/META-INF/MANIFEST.MF</manifestFile>
              <!--  Exclude to mirror ant build -->
          <addMavenDescriptor>false</addMavenDescriptor>
            </archive>
          </configuration>
          <executions>
            <execution>
              <phase>package</phase>
              <goals>
                <goal>test-jar</goal>
              </goals>
            </execution>
          </executions>
        </plugin>
        <plugin>
          <artifactId>maven-javadoc-plugin</artifactId>
          <version>2.7</version>
          <executions>
            <execution>
              <phase>package</phase>
              <goals>
                <goal>jar</goal>
              </goals>
            </execution>
          </executions>
        </plugin>
        <plugin>
          <artifactId>maven-source-plugin</artifactId>
          <version>2.1.2</version>
          <executions>
            <execution>
              <phase>package</phase>
              <goals>
                <goal>jar</goal>
                <goal>test-jar</goal>
              </goals>
            </execution>
          </executions>
        </plugin>
        <plugin>
          <artifactId>maven-release-plugin</artifactId>
          <version>2.1</version>
          <configuration>
            <autoVersionSubmodules>true</autoVersionSubmodules>
          </configuration>
        </plugin>
        <plugin>
          <artifactId>maven-deploy-plugin</artifactId>
          <version>2.5</version>
        </plugin>
      </plugins>
    </pluginManagement>
    <plugins>
      <!--
       | Sign artifacts.
      -->
      <plugin>
        <artifactId>maven-gpg-plugin</artifactId>
        <version>1.4</version>
        <executions>
          <execution>
            <id>sign-artifacts</id>
            <phase>verify</phase>
            <goals><goal>sign</goal></goals>
          </execution>
        </executions>
      </plugin>
    </plugins>
  </build>

  <profiles>
    <profile>
      <id>java8</id>
      <activation>
        <jdk>[1.8,)</jdk>
      </activation>
      <modules>
        <!-- Activate jdk8-tests module only under JDK 8 -->
        <module>jdk8-tests</module>
      </modules>
      <build>
        <plugins>
          <!-- Disable doclint under JDK 8 -->
          <plugin>
            <groupId>org.apache.maven.plugins</groupId>
            <artifactId>maven-javadoc-plugin</artifactId>
            <configuration>
              <additionalparam>-Xdoclint:none</additionalparam>
            </configuration>
          </plugin>
          <plugin>
            <groupId>org.apache.maven.plugins</groupId>
            <artifactId>maven-site-plugin</artifactId>
            <version>3.3</version>
            <configuration>
              <reportPlugins>
                <plugin>
                  <groupId>org.apache.maven.plugins</groupId>
                  <artifactId>maven-javadoc-plugin</artifactId>
                  <configuration>
                    <additionalparam>-Xdoclint:none</additionalparam>
                  </configuration>
                </plugin>
              </reportPlugins>
            </configuration>
          </plugin>
        </plugins>
      </build>
    </profile>
  </profiles>

</project><|MERGE_RESOLUTION|>--- conflicted
+++ resolved
@@ -97,11 +97,8 @@
   </distributionManagement>
 
   <modules>
-<<<<<<< HEAD
     <module>blender</module>
-=======
     <module>bom</module>
->>>>>>> 0604fc74
     <module>core</module>
     <module>extensions</module>
     <!-- jdk8-tests module activated only when running under JDK8, below -->
