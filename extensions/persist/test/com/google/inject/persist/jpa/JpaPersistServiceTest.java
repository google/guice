/*
 * Copyright (C) 2014 Google, Inc.
 *
 * Licensed under the Apache License, Version 2.0 (the "License");
 * you may not use this file except in compliance with the License.
 * You may obtain a copy of the License at
 *
 * http://www.apache.org/licenses/LICENSE-2.0
 *
 * Unless required by applicable law or agreed to in writing, software
 * distributed under the License is distributed on an "AS IS" BASIS,
 * WITHOUT WARRANTIES OR CONDITIONS OF ANY KIND, either express or implied.
 * See the License for the specific language governing permissions and
 * limitations under the License.
 */

package com.google.inject.persist.jpa;

import static org.hamcrest.Matchers.is;
import static org.junit.Assert.assertThat;
import static org.mockito.Mockito.doThrow;
import static org.mockito.Mockito.mock;
import static org.mockito.Mockito.when;

import java.util.Properties;
import javax.persistence.EntityManager;
import javax.persistence.EntityManagerFactory;
import javax.persistence.spi.PersistenceProvider;
import junit.framework.TestCase;

public class JpaPersistServiceTest extends TestCase {

  private static final String PERSISTENCE_UNIT_NAME = "test_persistence_unit_name";
  private static final Properties PERSISTENCE_PROPERTIES = new Properties();
  private static final String SYSTEM_PROPERTY_PROHIBIT_EM_INJECTION_OUTSIDE_WORK_UNIT = "com.google.inject.persist.jpa.prohibitEntityManagerInjectionOutsideWorkUnit";

  private final JpaPersistService sut =
      new JpaPersistService(PERSISTENCE_UNIT_NAME, PERSISTENCE_PROPERTIES);
  private final PersistenceProvider provider = mock(PersistenceProvider.class);
  private final EntityManagerFactory factory = mock(EntityManagerFactory.class);
  private final EntityManager entityManager = mock(EntityManager.class);

  @Override
  public void setUp() throws Exception {
    when(provider.createEntityManagerFactory(PERSISTENCE_UNIT_NAME, PERSISTENCE_PROPERTIES))
        .thenReturn(factory);
    when(factory.createEntityManager()).thenReturn(entityManager);
  }

  public void test_givenErrorOnEntityManagerClose_whenEndIsCalled_thenEntityManagerIsRemoved() {
    sut.start(factory);
    sut.begin();

    // arrange an exception on sut.end(), which invokes entityManager.close()
    doThrow(SimulatedException.class).when(entityManager).close();
    try {
      sut.end();
      fail("Exception expected");
    } catch (SimulatedException expected) {
      assertThat(sut.isWorking(), is(false));
    }
  }

<<<<<<< HEAD
  public void test_givenEntityManagerInjectionOutsideWorkUnitProhibited_whenEntityManagerAboutToInject_thenExceptionIsThrown() {
    System.setProperty(SYSTEM_PROPERTY_PROHIBIT_EM_INJECTION_OUTSIDE_WORK_UNIT, "true");
    sut.start(factory);

    try {
      sut.get();
      fail("Exception expected");
    }
    catch (IllegalStateException expected) {
      // nop
    }
  }

  public void test_givenEntityManagerInjectionOutsideWorkUnitNotProhibited_whenEntityManagerAboutToInject_thenInjectionSucceeds() {
    sut.start(factory);

    assertNotNull(sut.get());
  }

  @Override
  public void tearDown() throws Exception {
    System.clearProperty(SYSTEM_PROPERTY_PROHIBIT_EM_INJECTION_OUTSIDE_WORK_UNIT);
  }

  private class SimulatedException extends RuntimeException {
  }
=======
  private static class SimulatedException extends RuntimeException {}
>>>>>>> 7329be52
}<|MERGE_RESOLUTION|>--- conflicted
+++ resolved
@@ -61,7 +61,6 @@
     }
   }
 
-<<<<<<< HEAD
   public void test_givenEntityManagerInjectionOutsideWorkUnitProhibited_whenEntityManagerAboutToInject_thenExceptionIsThrown() {
     System.setProperty(SYSTEM_PROPERTY_PROHIBIT_EM_INJECTION_OUTSIDE_WORK_UNIT, "true");
     sut.start(factory);
@@ -86,9 +85,5 @@
     System.clearProperty(SYSTEM_PROPERTY_PROHIBIT_EM_INJECTION_OUTSIDE_WORK_UNIT);
   }
 
-  private class SimulatedException extends RuntimeException {
-  }
-=======
   private static class SimulatedException extends RuntimeException {}
->>>>>>> 7329be52
 }