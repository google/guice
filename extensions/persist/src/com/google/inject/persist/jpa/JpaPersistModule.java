--- conflicted
+++ resolved
@@ -26,13 +26,10 @@
 import com.google.inject.persist.UnitOfWork;
 import com.google.inject.persist.finder.DynamicFinder;
 import com.google.inject.persist.finder.Finder;
-<<<<<<< HEAD
 
 import org.aopalliance.intercept.MethodInterceptor;
 import org.aopalliance.intercept.MethodInvocation;
 
-=======
->>>>>>> e7bef34e
 import java.lang.reflect.AccessibleObject;
 import java.lang.reflect.InvocationHandler;
 import java.lang.reflect.Method;
@@ -92,17 +89,11 @@
     return transactionInterceptor;
   }
 
-<<<<<<< HEAD
   @Override protected MethodInterceptor getRequiresUnitOfWorkInterceptor() {
     return requiresUnitOfWorkInterceptor;
   }
 
   @Provides @Jpa Map<?, ?> provideProperties() {
-=======
-  @Provides
-  @Jpa
-  Map<?, ?> provideProperties() {
->>>>>>> e7bef34e
     return properties;
   }
 
