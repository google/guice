--- conflicted
+++ resolved
@@ -6,11 +6,7 @@
   <parent>
     <groupId>com.google.inject.extensions</groupId>
     <artifactId>extensions-parent</artifactId>
-<<<<<<< HEAD
-    <version>4.2.2</version>
-=======
     <version>4.2.4-SNAPSHOT</version>
->>>>>>> dc6a1657
   </parent>
 
   <artifactId>guice-struts2</artifactId>
