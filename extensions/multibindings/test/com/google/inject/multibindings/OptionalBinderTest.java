--- conflicted
+++ resolved
@@ -23,6 +23,19 @@
 import static com.google.inject.multibindings.SpiUtils.providerInstance;
 import static com.google.inject.multibindings.SpiUtils.providerKey;
 import static com.google.inject.name.Names.named;
+
+import java.lang.annotation.Annotation;
+import java.lang.annotation.ElementType;
+import java.lang.annotation.Retention;
+import java.lang.annotation.RetentionPolicy;
+import java.lang.annotation.Target;
+import java.lang.ref.WeakReference;
+import java.lang.reflect.Method;
+import java.util.List;
+import java.util.Map.Entry;
+import java.util.Set;
+
+import junit.framework.TestCase;
 
 import com.google.common.base.Optional;
 import com.google.common.collect.ImmutableSet;
@@ -54,19 +67,6 @@
 import com.google.inject.util.Modules;
 import com.google.inject.util.Providers;
 
-import junit.framework.TestCase;
-
-import java.lang.annotation.Annotation;
-import java.lang.annotation.ElementType;
-import java.lang.annotation.Retention;
-import java.lang.annotation.RetentionPolicy;
-import java.lang.annotation.Target;
-import java.lang.ref.WeakReference;
-import java.lang.reflect.Method;
-import java.util.List;
-import java.util.Map.Entry;
-import java.util.Set;
-
 /**
  * @author sameb@google.com (Sam Berlin)
  */
@@ -113,11 +113,8 @@
       OptionalBinder.javaOptionalOfProvider(intKey.getTypeLiteral()) : null;
   final TypeLiteral<Optional<javax.inject.Provider<Integer>>> optionalOfJavaxProviderInteger =
       new TypeLiteral<Optional<javax.inject.Provider<Integer>>>() {};
-<<<<<<< HEAD
-=======
   final TypeLiteral<?> javaOptionalOfJavaxProviderInteger = HAS_JAVA_OPTIONAL ?
       OptionalBinder.javaOptionalOfJavaxProvider(intKey.getTypeLiteral()) : null;
->>>>>>> c040e379
 
   final TypeLiteral<List<String>> listOfStrings = new TypeLiteral<List<String>>() {};
 
@@ -143,15 +140,9 @@
           "1) Explicit bindings are required and java.lang.String is not explicitly bound.");
       assertEquals(1, ce.getErrorMessages().size());
     }
-<<<<<<< HEAD
-  }
-
-  public void testOptionalIsAbsentByDefault() {
-=======
   } 
   
   public void testOptionalIsAbsentByDefault() throws Exception {
->>>>>>> c040e379
     Module module = new AbstractModule() {
       @Override protected void configure() {
         OptionalBinder.newOptionalBinder(binder(), String.class);
@@ -168,13 +159,6 @@
     Optional<javax.inject.Provider<String>> optionalJxP =
         injector.getInstance(Key.get(optionalOfJavaxProviderString));
     assertFalse(optionalJxP.isPresent());
-<<<<<<< HEAD
-
-    assertOptionalVisitor(stringKey, setOf(module), VisitType.BOTH, 0, null, null);
-  }
-
-  public void testAbsentWithUserBoundValue() {
-=======
     
     assertOptionalVisitor(stringKey, setOf(module), VisitType.BOTH, 0, null, null, null);
 
@@ -191,7 +175,6 @@
   }
   
   public void testUsesUserBoundValue() throws Exception {
->>>>>>> c040e379
     Module module = new AbstractModule() {
       @Override protected void configure() {
         OptionalBinder.newOptionalBinder(binder(), String.class);
@@ -203,21 +186,6 @@
     assertEquals("foo", injector.getInstance(String.class));
 
     Optional<String> optional = injector.getInstance(Key.get(optionalOfString));
-<<<<<<< HEAD
-    assertFalse(optional.isPresent());
-
-    Optional<Provider<String>> optionalP = injector.getInstance(Key.get(optionalOfProviderString));
-    assertFalse(optionalP.isPresent());
-
-    Optional<javax.inject.Provider<String>> optionalJxP =
-        injector.getInstance(Key.get(optionalOfJavaxProviderString));
-    assertFalse(optionalJxP.isPresent());
-
-    assertOptionalVisitor(stringKey, setOf(module), VisitType.BOTH, 0, null, null);
-  }
-
-  public void testSetDefault() {
-=======
     assertEquals("foo", optional.get());
     
     Optional<Provider<String>> optionalP = injector.getInstance(Key.get(optionalOfProviderString));
@@ -248,7 +216,6 @@
   }
   
   public void testSetDefault() throws Exception {
->>>>>>> c040e379
     Module module = new AbstractModule() {
       @Override protected void configure() {
         OptionalBinder.newOptionalBinder(binder(), String.class).setDefault().toInstance("a");
@@ -286,13 +253,8 @@
       assertEquals("a", optionalJxP.get().get());
     }
   }
-<<<<<<< HEAD
-
-  public void testSetBinding() {
-=======
   
   public void testSetBinding() throws Exception {
->>>>>>> c040e379
     Module module = new AbstractModule() {
       @Override protected void configure() {
         OptionalBinder.newOptionalBinder(binder(), String.class).setBinding().toInstance("a");
@@ -313,13 +275,6 @@
         injector.getInstance(Key.get(optionalOfJavaxProviderString));
     assertTrue(optionalJxP.isPresent());
     assertEquals("a", optionalJxP.get().get());
-<<<<<<< HEAD
-
-    assertOptionalVisitor(stringKey, setOf(module), VisitType.BOTH, 0, null, instance("a"));
-  }
-
-  public void testSetBindingOverridesDefault() {
-=======
     
     assertOptionalVisitor(stringKey, setOf(module), VisitType.BOTH, 0, null, instance("a"), null);
 
@@ -339,7 +294,6 @@
   }
   
   public void testSetBindingOverridesDefault() throws Exception {
->>>>>>> c040e379
     Module module = new AbstractModule() {
       @Override protected void configure() {
         OptionalBinder<String> optionalBinder =
@@ -386,13 +340,8 @@
       assertEquals("b", optionalJxP.get().get());
     }
   }
-<<<<<<< HEAD
-
-  public void testSpreadAcrossModules() {
-=======
   
   public void testSpreadAcrossModules() throws Exception {
->>>>>>> c040e379
     Module module1 = new AbstractModule() {
       @Override protected void configure() {
         OptionalBinder.newOptionalBinder(binder(), String.class);
@@ -447,13 +396,8 @@
       assertEquals("b", optionalJxP.get().get());
     }
   }
-<<<<<<< HEAD
-
-  public void testExactSameBindingCollapses_defaults() {
-=======
   
   public void testExactSameBindingCollapses_defaults() throws Exception {
->>>>>>> c040e379
     Module module = new AbstractModule() {
       @Override protected void configure() {
         OptionalBinder.newOptionalBinder(binder(), String.class).setDefault()
@@ -494,13 +438,8 @@
       assertEquals("a", optionalJxP.get().get());
     }
   }
-<<<<<<< HEAD
-
-  public void testExactSameBindingCollapses_actual() {
-=======
   
   public void testExactSameBindingCollapses_actual() throws Exception {
->>>>>>> c040e379
     Module module = new AbstractModule() {
       @Override protected void configure() {
         OptionalBinder.newOptionalBinder(binder(), String.class).setBinding()
@@ -555,18 +494,10 @@
     } catch (CreationException ce) {
       assertEquals(ce.getMessage(), 1, ce.getErrorMessages().size());
       assertContains(ce.getMessage(),
-<<<<<<< HEAD
-          "1) OptionalBinder for java.lang.String called with different setDefault values, "
-              + "from bindings:",
-          "at " + module.getClass().getName() + ".configure(",
-          "at " + module.getClass().getName() + ".configure(",
-          "at " + MapBinder.RealMapBinder.class.getName());
-=======
           "1) A binding to java.lang.String annotated with @" 
               + Default.class.getName() + " was already configured at "
               + module.getClass().getName() + ".configure(",
           "at " + module.getClass().getName() + ".configure(");
->>>>>>> c040e379
     }
   }
 
@@ -583,18 +514,10 @@
     } catch (CreationException ce) {
       assertEquals(ce.getMessage(), 1, ce.getErrorMessages().size());
       assertContains(ce.getMessage(),
-<<<<<<< HEAD
-          "1) OptionalBinder for java.lang.String called with different setBinding values, "
-              + "from bindings:",
-          "at " + module.getClass().getName() + ".configure(",
-          "at " + module.getClass().getName() + ".configure(",
-          "at " + MapBinder.RealMapBinder.class.getName());
-=======
           "1) A binding to java.lang.String annotated with @" 
               + Actual.class.getName() + " was already configured at "
               + module.getClass().getName() + ".configure(",
           "at " + module.getClass().getName() + ".configure(");
->>>>>>> c040e379
     }
   }
 
@@ -613,19 +536,9 @@
     } catch (CreationException ce) {
       assertEquals(ce.getMessage(), 2, ce.getErrorMessages().size());      
       assertContains(ce.getMessage(),
-<<<<<<< HEAD
-          "1) OptionalBinder for java.lang.String called with different setDefault values, "
-              + "from bindings:",
-          "at " + module.getClass().getName() + ".configure(",
-          "at " + module.getClass().getName() + ".configure(",
-          "and OptionalBinder for java.lang.String called with different setBinding values, "
-              + "from bindings:",
-          "at " + module.getClass().getName() + ".configure(",
-=======
           "1) A binding to java.lang.String annotated with @"
               + Default.class.getName() + " was already configured at "
               + module.getClass().getName() + ".configure(",
->>>>>>> c040e379
           "at " + module.getClass().getName() + ".configure(",
           "2) A binding to java.lang.String annotated with @"
               + Actual.class.getName() + " was already configured at "
@@ -633,13 +546,8 @@
           "at " + module.getClass().getName() + ".configure(");
     }
   }
-<<<<<<< HEAD
-
-  public void testQualifiedAggregatesTogether() {
-=======
   
   public void testQualifiedAggregatesTogether() throws Exception {
->>>>>>> c040e379
     Module module1 = new AbstractModule() {
       @Override
       protected void configure() {
@@ -718,13 +626,6 @@
     Injector injector = Guice.createInjector(module);
     assertEquals("a", injector.getInstance(String.class));
     assertEquals(1, injector.getInstance(Integer.class).intValue());
-<<<<<<< HEAD
-
-    assertOptionalVisitor(stringKey, setOf(module), VisitType.BOTH, 1, instance("a"), null);
-  }
-
-  public void testOptionalIsAppropriatelyLazy() {
-=======
     assertEquals("b", injector.getInstance(bKey));
     assertEquals("c", injector.getInstance(cKey));
     
@@ -735,7 +636,6 @@
   }
   
   public void testOptionalIsAppropriatelyLazy() throws Exception {
->>>>>>> c040e379
     Module module = new AbstractModule() {
       int nextValue = 1;
       @Override protected void configure() {
@@ -787,14 +687,9 @@
       assertEquals(14, optionalJxP.get().get().intValue());
     }
   }
-<<<<<<< HEAD
-
-  public void testLinkedToNullProvidersMakeAbsentValuesAndPresentProviders_default() {
-=======
   
   public void testLinkedToNullProvidersMakeAbsentValuesAndPresentProviders_default()
       throws Exception {
->>>>>>> c040e379
     Module module = new AbstractModule() {
       @Override protected void configure() {
         OptionalBinder.newOptionalBinder(binder(), String.class)
@@ -814,13 +709,8 @@
     Optional<javax.inject.Provider<String>> optionalJxP =
         injector.getInstance(Key.get(optionalOfJavaxProviderString));
     assertTrue(optionalJxP.isPresent());
-<<<<<<< HEAD
-    assertNull(optionalP.get().get());
-
-=======
     assertNull(optionalJxP.get().get());
     
->>>>>>> c040e379
     assertOptionalVisitor(stringKey,
         setOf(module),
         VisitType.BOTH,
@@ -842,14 +732,9 @@
       assertNull(optionalJxP.get().get());
     }
   }
-<<<<<<< HEAD
-
-  public void testLinkedToNullProvidersMakeAbsentValuesAndPresentProviders_actual() {
-=======
   
   public void testLinkedToNullProvidersMakeAbsentValuesAndPresentProviders_actual()
       throws Exception {
->>>>>>> c040e379
     Module module = new AbstractModule() {
       @Override protected void configure() {
         OptionalBinder.newOptionalBinder(binder(), String.class)
@@ -869,13 +754,8 @@
     Optional<javax.inject.Provider<String>> optionalJxP =
         injector.getInstance(Key.get(optionalOfJavaxProviderString));
     assertTrue(optionalJxP.isPresent());
-<<<<<<< HEAD
-    assertNull(optionalP.get().get());
-
-=======
     assertNull(optionalJxP.get().get());
     
->>>>>>> c040e379
     assertOptionalVisitor(stringKey,
         setOf(module),
         VisitType.BOTH,
@@ -1008,12 +888,8 @@
     elements.addAll(recurseForDependencies(injector, withDependencies));
     assertEquals(ImmutableSet.of("A"), elements);
   }
-<<<<<<< HEAD
-
-=======
   
   @SuppressWarnings("rawtypes")
->>>>>>> c040e379
   private Set<String> recurseForDependencies(Injector injector, HasDependencies hasDependencies) {
     Set<String> elements = Sets.newHashSet();
     for (Dependency<?> dependency : hasDependencies.getDependencies()) {
@@ -1328,14 +1204,6 @@
 
    // Clear the ref, GC, and ensure that we are no longer blacklisting.
    childInjector = null;
-<<<<<<< HEAD
-
-   GcFinalization.awaitClear(weakRef);
-   WeakKeySetUtils.assertNotBlacklisted(parentInjector, Key.get(Integer.class));
- }
-
-  @SuppressWarnings("unchecked")
-=======
    
    WeakKeySetUtils.awaitClear(weakRef);
    WeakKeySetUtils.assertNotBlacklisted(parentInjector, Key.get(Integer.class));
@@ -1361,7 +1229,6 @@
   static class Dummy {}
   
   @SuppressWarnings("unchecked") 
->>>>>>> c040e379
   private <V> Set<V> setOf(V... elements) {
     return ImmutableSet.copyOf(elements);
   }
